{
  "folders": [
    {
      "path": "packages/server",
      "name": "🖥️ server"
    },
    {
      "path": "packages/frontend",
      "name": "🪟 frontend"
    },
    {
      "path": "packages/frontend-2",
      "name": "🏬 frontend 2.0"
    },
    {
      "path": "packages/preview-service",
      "name": "🖼️ preview-service"
    },
    {
      "path": "packages/viewer",
      "name": "🔎 viewer"
    },
    {
      "path": "packages/viewer-sandbox",
      "name": "🚦 viewer-sandbox"
    },
    {
      "path": "packages/fileimport-service",
      "name": "💾 fileimport-service"
    },
    {
      "path": "packages/webhook-service",
      "name": "✉️ webhook-service"
    },
    {
      "path": "packages/objectloader",
      "name": "🌐 objectloader"
    },
    {
      "path": "packages/shared",
      "name": "📚 shared"
    },
    {
      "path": "utils/helm",
      "name": "⛵ helm"
    },
    {
      "path": ".",
      "name": "🏡 root"
    }
  ],
  "settings": {
    // Some settings below are duplicated in root/.vscode, incase the repo is opened without targeting the workspace file
    // I don't think there's a way to force users to open the project as a workspace always
    "explorer.confirmDelete": false,
    "files.associations": {
      "*.vue": "vue"
    },
    "editor.formatOnPaste": true,
    "editor.multiCursorModifier": "ctrlCmd",
    "editor.snippetSuggestions": "top",
    "editor.formatOnSave": true,
    "editor.codeActionsOnSave": {
      "source.fixAll.eslint": true
    },
    "editor.defaultFormatter": "esbenp.prettier-vscode",
    "search.useParentIgnoreFiles": true,
    "[html]": {
      "editor.defaultFormatter": "esbenp.prettier-vscode"
    },
    "files.eol": "\n",
    "volar.vueserver.maxOldSpaceSize": 4000,
<<<<<<< HEAD
    "tailwindCSS.experimental.configFile": {
      "packages/frontend-2/tailwind.config.js": "packages/frontend-2/**"
    },
    "vue-semantic-server.trace.server": "off",
    "vue-syntactic-server.trace.server": "off",
    "svg.preview.background": "transparent",
    "editor.tabSize": 2
=======
    "vscode-graphql.cacheSchemaFileForLookup": true,
    "cSpell.words": ["Bursty", "mjml"]
>>>>>>> 0be2d5ee
  },
  "extensions": {
    // See https://go.microsoft.com/fwlink/?LinkId=827846 to learn about workspace recommendations.
    // Extension identifier format: ${publisher}.${name}. Example: vscode.csharp

    // List of extensions which should be recommended for users of this workspace.
    "recommendations": [
      "dbaeumer.vscode-eslint",
      "esbenp.prettier-vscode",
      "hbenl.vscode-mocha-test-adapter",
      "ryanluker.vscode-coverage-gutters",
      "Vue.volar",
      "bradlc.vscode-tailwindcss",
      "stylelint.vscode-stylelint",
      "cpylua.language-postcss"
    ],
    // List of extensions recommended by VS Code that should not be recommended for users of this workspace.
    "unwantedRecommendations": ["octref.vetur", "vscode.typescript-language-features"]
  }
}<|MERGE_RESOLUTION|>--- conflicted
+++ resolved
@@ -70,7 +70,7 @@
     },
     "files.eol": "\n",
     "volar.vueserver.maxOldSpaceSize": 4000,
-<<<<<<< HEAD
+    "cSpell.words": ["Bursty", "mjml"],
     "tailwindCSS.experimental.configFile": {
       "packages/frontend-2/tailwind.config.js": "packages/frontend-2/**"
     },
@@ -78,10 +78,6 @@
     "vue-syntactic-server.trace.server": "off",
     "svg.preview.background": "transparent",
     "editor.tabSize": 2
-=======
-    "vscode-graphql.cacheSchemaFileForLookup": true,
-    "cSpell.words": ["Bursty", "mjml"]
->>>>>>> 0be2d5ee
   },
   "extensions": {
     // See https://go.microsoft.com/fwlink/?LinkId=827846 to learn about workspace recommendations.
