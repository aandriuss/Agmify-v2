--- conflicted
+++ resolved
@@ -19,10 +19,7 @@
         - name: test-deployment
           image: speckle/speckle-test-deployment:{{ .Values.docker_image_tag }}
           imagePullPolicy: {{ .Values.imagePullPolicy }}
-<<<<<<< HEAD
-=======
 
->>>>>>> 2852789d
           env:
             - name: SPECKLE_SERVER
               value: https://{{ .Values.domain }}
