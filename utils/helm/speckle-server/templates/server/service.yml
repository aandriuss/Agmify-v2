apiVersion: v1
kind: Service
metadata:
<<<<<<< HEAD
  name: {{ include "server.name" . }}
=======
  name: {{ include "server.name" $ }}
>>>>>>> 031980a3
  namespace: {{ .Values.namespace }}
  labels:
{{ include "server.labels" . | indent 4 }}
spec:
  selector:
{{ include "server.selectorLabels" . | indent 4 }}
  ports:
    - name: web
      port: 3000
      protocol: TCP
      targetPort: http<|MERGE_RESOLUTION|>--- conflicted
+++ resolved
@@ -1,11 +1,7 @@
 apiVersion: v1
 kind: Service
 metadata:
-<<<<<<< HEAD
-  name: {{ include "server.name" . }}
-=======
   name: {{ include "server.name" $ }}
->>>>>>> 031980a3
   namespace: {{ .Values.namespace }}
   labels:
 {{ include "server.labels" . | indent 4 }}
