--- conflicted
+++ resolved
@@ -31,9 +31,6 @@
 # Optional eslint cache
 .eslintcache
 
-<<<<<<< HEAD
-lerna-debug.log
-=======
 .pnp.*
 .yarn/*
 !.yarn/patches
@@ -42,5 +39,4 @@
 !.yarn/sdks
 !.yarn/versions
 
-*yarn-error.log
->>>>>>> 8ffd2e74
+*yarn-error.log