--- conflicted
+++ resolved
@@ -1,28 +1,15 @@
 'use strict'
 
-<<<<<<< HEAD
-let createError = require('http-errors')
-let express = require('express')
-let path = require('path')
-let cookieParser = require('cookie-parser')
-let logger = require('morgan')
+const createError = require('http-errors')
+const express = require('express')
+const path = require('path')
+const cookieParser = require('cookie-parser')
+const logger = require('morgan')
 
-let indexRouter = require('./routes/index')
-let previewRouter = require('./routes/preview')
-let objectsRouter = require('./routes/objects')
-let apiRouter = require('./routes/api')
-=======
-var createError = require('http-errors')
-var express = require('express')
-var path = require('path')
-var cookieParser = require('cookie-parser')
-var logger = require('morgan')
-
-var indexRouter = require('./routes/index')
-var previewRouter = require('./routes/preview')
-var objectsRouter = require('./routes/objects')
-var apiRouter = require('./routes/api')
->>>>>>> e2c43d22
+const indexRouter = require('./routes/index')
+const previewRouter = require('./routes/preview')
+const objectsRouter = require('./routes/objects')
+const apiRouter = require('./routes/api')
 const prometheusClient = require('prom-client')
 
 prometheusClient.register.clear()
@@ -58,11 +45,7 @@
 })
 
 // error handler
-<<<<<<< HEAD
 app.use(function (err, req, res) {
-=======
-app.use(function (err, req, res, next) {
->>>>>>> e2c43d22
   let errorText = err.message
   if (req.app.get('env') === 'development') {
     errorText = `<html><body><pre>${err.message}: ${err.status}\n${err.stack}</pre></body></html>`
