--- conflicted
+++ resolved
@@ -67,14 +67,10 @@
         SmartTextEditorValue: '@/modules/core/services/richTextEditorService#SmartTextEditorValueSchema'
         BlobMetadata: '@/modules/blobstorage/domain/types#BlobStorageItem'
         ServerWorkspacesInfo: '@/modules/core/helpers/graphTypes#GraphQLEmptyReturn'
-<<<<<<< HEAD
-        ProjectRole: '@/modules/workspacesCore/helpers/graphTypes#ProjectRoleGraphQLReturn '
         ActivityCollection: '@/modules/activitystream/helpers/graphTypes#ActivityCollectionGraphQLReturn'
-=======
         ProjectRole: '@/modules/workspacesCore/helpers/graphTypes#ProjectRoleGraphQLReturn'
         ServerApp: '@/modules/auth/helpers/graphTypes#ServerAppGraphQLReturn'
         ServerAppListItem: '@/modules/auth/helpers/graphTypes#ServerAppListItemGraphQLReturn'
->>>>>>> 5c089011
   modules/cross-server-sync/graph/generated/graphql.ts:
     plugins:
       - 'typescript'
