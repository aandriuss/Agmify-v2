--- conflicted
+++ resolved
@@ -63,12 +63,9 @@
         WorkspaceProjectMutations: '@/modules/workspacesCore/helpers/graphTypes#WorkspaceProjectMutationsGraphQLReturn'
         PendingWorkspaceCollaborator: '@/modules/workspacesCore/helpers/graphTypes#PendingWorkspaceCollaboratorGraphQLReturn'
         WorkspaceCollaborator: '@/modules/workspacesCore/helpers/graphTypes#WorkspaceCollaboratorGraphQLReturn'
-<<<<<<< HEAD
         Webhook: '@/modules/webhooks/helpers/graphTypes#WebhookGraphQLReturn'
-=======
         SmartTextEditorValue: '@/modules/core/services/richTextEditorService#SmartTextEditorValueSchema'
         BlobMetadata: '@/modules/blobstorage/domain/types#BlobStorageItem'
->>>>>>> 5ffca17f
   modules/cross-server-sync/graph/generated/graphql.ts:
     plugins:
       - 'typescript'
