--- conflicted
+++ resolved
@@ -95,15 +95,11 @@
       // We start tracking even before promise is created so that we can't possibly miss it
       let foundAck: Nullable<AckEvent> = null
       const ackTracker = (e: AckEvent) => {
-<<<<<<< HEAD
-        if (predicate && predicate(e)) foundAck = e
-=======
         if (predicate) {
           if (predicate(e)) foundAck = e
         } else {
           foundAck = e
         }
->>>>>>> 2852789d
       }
       localEvents.on(NEW_ACK_EVENT, ackTracker)
 
