import { MisconfiguredEnvironmentError } from '@/modules/shared/errors'
import { trimEnd } from 'lodash'

export function isTestEnv() {
  return process.env.NODE_ENV === 'test'
}

export function isDevEnv() {
  return process.env.NODE_ENV === 'development'
}

export function isProdEnv() {
  return process.env.NODE_ENV === 'production'
}

export function getServerVersion() {
  return process.env.SPECKLE_SERVER_VERSION || 'dev'
}

export function isApolloMonitoringEnabled() {
  return [true, 'true'].includes(process.env.APOLLO_SCHEMA_REPORTING || false)
}

export function getApolloServerVersion() {
  return process.env.APOLLO_SERVER_USER_VERSION
}

export function getFileSizeLimitMB() {
  return getIntFromEnv('FILE_SIZE_LIMIT_MB', '100')
}

export function getMaximumObjectSizeMB() {
  return getIntFromEnv('MAX_OBJECT_SIZE_MB', '10')
}

export function getIntFromEnv(envVarKey: string, aDefault = '0'): number {
  return parseInt(process.env[envVarKey] || aDefault)
}

export function getBooleanFromEnv(envVarKey: string, aDefault = false): boolean {
  return ['1', 'true'].includes(process.env[envVarKey] || aDefault.toString())
}

/**
 * Whether the server is supposed to serve frontend 2.0
 */
export function useNewFrontend() {
  return getBooleanFromEnv('USE_FRONTEND_2')
}

export function enableNewFrontendMessaging() {
  return getBooleanFromEnv('ENABLE_FE2_MESSAGING')
}

export function getRedisUrl() {
  if (!process.env.REDIS_URL) {
    throw new MisconfiguredEnvironmentError('REDIS_URL env var not configured')
  }

  return process.env.REDIS_URL
}

export function getOidcDiscoveryUrl() {
  if (!process.env.OIDC_DISCOVERY_URL) {
    throw new MisconfiguredEnvironmentError('OIDC_DISCOVERY_URL env var not configured')
  }

  return process.env.OIDC_DISCOVERY_URL
}

export function getOidcClientId() {
  if (!process.env.OIDC_CLIENT_ID) {
    throw new MisconfiguredEnvironmentError('OIDC_CLIENT_ID env var not configured')
  }

  return process.env.OIDC_CLIENT_ID
}

export function getOidcClientSecret() {
  if (!process.env.OIDC_CLIENT_SECRET) {
    throw new MisconfiguredEnvironmentError('OIDC_CLIENT_SECRET env var not configured')
  }

  return process.env.OIDC_CLIENT_SECRET
}

export function getOidcName() {
  if (!process.env.OIDC_NAME) {
    throw new MisconfiguredEnvironmentError('OIDC_NAME env var not configured')
  }

  return process.env.OIDC_NAME
}

export function getMailchimpStatus() {
  return [true, 'true'].includes(process.env.MAILCHIMP_ENABLED || false)
}

export function getMailchimpConfig() {
  if (!getMailchimpStatus()) return null
  if (!process.env.MAILCHIMP_API_KEY || !process.env.MAILCHIMP_SERVER_PREFIX)
    throw new MisconfiguredEnvironmentError('Mailchimp api is not configured')
  return {
    apiKey: process.env.MAILCHIMP_API_KEY,
    serverPrefix: process.env.MAILCHIMP_SERVER_PREFIX
  }
}

export function getMailchimpOnboardingIds() {
  if (
    !process.env.MAILCHIMP_ONBOARDING_LIST_ID ||
    !process.env.MAILCHIMP_ONBOARDING_JOURNEY_ID ||
    !process.env.MAILCHIMP_ONBOARDING_STEP_ID
  )
    throw new MisconfiguredEnvironmentError('Mailchimp onboarding is not configured')
  return {
    listId: process.env.MAILCHIMP_ONBOARDING_LIST_ID,
    journeyId: parseInt(process.env.MAILCHIMP_ONBOARDING_JOURNEY_ID),
    stepId: parseInt(process.env.MAILCHIMP_ONBOARDING_STEP_ID)
  }
}

export function getMailchimpNewsletterIds() {
  if (!process.env.MAILCHIMP_NEWSLETTER_LIST_ID)
    throw new MisconfiguredEnvironmentError('Mailchimp newsletter id is not configured')
  return { listId: process.env.MAILCHIMP_NEWSLETTER_LIST_ID }
}

/**
 * Get app base url / canonical url / origin
 * TODO: Go over all getBaseUrl() usages and move them to getXOrigin() instead
 * @deprecated Since the new FE both apps (Server & FE) have different base urls, so use `getFrontendOrigin()` or `getServerOrigin()` instead
 */
export function getBaseUrl() {
  return getServerOrigin()
}

/**
 * Whether notification job consumption & handling should be disabled
 */
export function shouldDisableNotificationsConsumption() {
  return getBooleanFromEnv('DISABLE_NOTIFICATIONS_CONSUMPTION')
}

/**
 * Get frontend app origin/base URL
 */
export function getFrontendOrigin(forceFe2?: boolean) {
  const envKey = useNewFrontend() || forceFe2 ? 'FRONTEND_ORIGIN' : 'CANONICAL_URL'
  const trimmedOrigin = trimEnd(process.env[envKey], '/')

  if (!trimmedOrigin) {
    throw new MisconfiguredEnvironmentError(
      `Frontend origin env var (${envKey}) not configured!`
    )
  }

  return trimmedOrigin
}

/**
 * Get server app origin/base URL
 */
export function getServerOrigin() {
  if (!process.env.CANONICAL_URL) {
    throw new MisconfiguredEnvironmentError(
      'Server origin environment variable (CANONICAL_URL) not configured'
    )
  }

  return trimEnd(process.env.CANONICAL_URL, '/')
}

/**
 * Check whether we're running an SSL server
 */
export function isSSLServer() {
  return /^https:\/\//.test(getBaseUrl())
}

function parseUrlVar(value: string, name: string) {
  try {
    return new URL(value)
  } catch (err: unknown) {
    if (err instanceof TypeError && err.message === 'Invalid URL')
      throw new MisconfiguredEnvironmentError(`${name} has to be a valid URL`)
    throw err
  }
}

export function getServerMovedFrom() {
  const value = process.env.MIGRATION_SERVER_MOVED_FROM
  if (!value) return value
  return parseUrlVar(value, 'MIGRATION_SERVER_MOVED_FROM')
}

export function getServerMovedTo() {
  const value = process.env.MIGRATION_SERVER_MOVED_TO
  if (!value) return value
  return parseUrlVar(value, 'MIGRATION_SERVER_MOVED_TO')
}

export function adminOverrideEnabled() {
  return process.env.ADMIN_OVERRIDE_ENABLED === 'true'
}

export function enableMixpanel() {
  if (isDevEnv() || isTestEnv()) {
    // Check if explicitly enabled
    return getBooleanFromEnv('FORCE_ENABLE_MP')
  }

  // if not explicitly set to '0' or 'false', it is enabled by default
  return !['0', 'false'].includes(process.env.ENABLE_MP || 'true')
}

export function speckleAutomateUrl() {
  const automateUrl = process.env.SPECKLE_AUTOMATE_URL
  return automateUrl
}

export function weeklyEmailDigestEnabled() {
  return process.env.WEEKLY_DIGEST_ENABLED === 'true'
}

/**
 * Useful in some CLI scenarios when you aren't doing anything with the DB
 */
export function ignoreMissingMigrations() {
  return getBooleanFromEnv('IGNORE_MISSING_MIRATIONS')
}

/**
 * URL of a project on any FE2 speckle server that will be pulled in and used as the onboarding stream
 */
export function getOnboardingStreamUrl() {
  const val = process.env.ONBOARDING_STREAM_URL
  if (!val?.length) return null

  try {
    // validating that the URL is valid
    return new URL(val).toString()
  } catch (e) {
    // suppress
  }

  return null
}

/**
 * Increase this value to re-sync the onboarding stream
 */
export function getOnboardingStreamCacheBustNumber() {
  const val = process.env.ONBOARDING_STREAM_CACHE_BUST_NUMBER || '1'
  return parseInt(val) || 1
}

export function getEmailFromAddress() {
  if (!process.env.EMAIL_FROM) {
    throw new MisconfiguredEnvironmentError(
      'Email From environment variable (EMAIL_FROM) is not configured'
    )
  }
  return process.env.EMAIL_FROM
}

export function getMaximumProjectModelsPerPage() {
  return getIntFromEnv('MAX_PROJECT_MODELS_PER_PAGE', '500')
}

export function delayGraphqlResponsesBy() {
  if (!isDevEnv()) return 0
  return getIntFromEnv('DELAY_GQL_RESPONSES_BY', '0')
<<<<<<< HEAD
}
=======
}

/**
 * TODO: Remove, this is a temporary shortcut to avoid messing up the db schema which makes it difficult to jump to different branches
 */
export function skipAutomateMigrations() {
  return getBooleanFromEnv('SKIP_AUTOMATE_MIGRATION_DEV')
}

export const { ENABLE_AUTOMATE_MODULE } = parseEnv(process.env, {
  ENABLE_AUTOMATE_MODULE: z.boolean().default(false)
})
>>>>>>> ba959143
<|MERGE_RESOLUTION|>--- conflicted
+++ resolved
@@ -271,9 +271,6 @@
 export function delayGraphqlResponsesBy() {
   if (!isDevEnv()) return 0
   return getIntFromEnv('DELAY_GQL_RESPONSES_BY', '0')
-<<<<<<< HEAD
-}
-=======
 }
 
 /**
@@ -281,9 +278,4 @@
  */
 export function skipAutomateMigrations() {
   return getBooleanFromEnv('SKIP_AUTOMATE_MIGRATION_DEV')
-}
-
-export const { ENABLE_AUTOMATE_MODULE } = parseEnv(process.env, {
-  ENABLE_AUTOMATE_MODULE: z.boolean().default(false)
-})
->>>>>>> ba959143
+}