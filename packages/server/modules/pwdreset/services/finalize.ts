--- conflicted
+++ resolved
@@ -1,9 +1,5 @@
-<<<<<<< HEAD
-import { deleteExistingAuthTokens } from '@/modules/auth/repositories'
+import { DeleteExistingUserAuthTokens } from '@/modules/auth/domain/operations'
 import { UserNotFoundError } from '@/modules/core/errors/user'
-=======
-import { DeleteExistingUserAuthTokens } from '@/modules/auth/domain/operations'
->>>>>>> 3b47774a
 import { getUserByEmail } from '@/modules/core/repositories/users'
 import { updateUserPassword } from '@/modules/core/services/users'
 import { DeleteTokens, GetPendingToken } from '@/modules/pwdreset/domain/operations'
@@ -27,18 +23,12 @@
         'Invalid reset token, it may be expired'
       )
 
-<<<<<<< HEAD
-  const user = await getUserByEmail(token.email)
-  if (!user) {
-    throw new UserNotFoundError('Invalid finalization request')
-=======
     const user = await deps.getUserByEmail(token.email)
     if (!user) {
-      throw new PasswordRecoveryFinalizationError('Invalid finalization request')
+      throw new UserNotFoundError('Invalid finalization request')
     }
 
     return { tokenId, password, token, user }
->>>>>>> 3b47774a
   }
 
 type FinalizationState = Awaited<ReturnType<ReturnType<typeof initializeStateFactory>>>
