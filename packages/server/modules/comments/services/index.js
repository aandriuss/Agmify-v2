--- conflicted
+++ resolved
@@ -72,7 +72,6 @@
     return comment.id
   },
 
-<<<<<<< HEAD
   async createCommentReply( { authorId, parentCommentId, streamId, text, data } ) {
     let comment = { id: crs( { length: 10 } ), authorId, text, data, streamId, parentComment: parentCommentId }
     await Comments().insert( comment )
@@ -80,15 +79,6 @@
       await persistResourceLinks( {commentId: comment.id, streamId: streamId, resources: [{ resourceId: parentCommentId, resourceType: 'comment' }]} )
     } catch(e) {
       await Comments().where({id: comment.id}).delete() // roll back
-=======
-  async createCommentReply({ authorId, parentCommentId, streamId, text, data }) {
-    let comment = { id: crs({ length: 10 }), authorId, text, data, streamId }
-    await Comments().insert(comment)
-    try {
-      await persistResourceLinks({ commentId: comment.id, streamId: streamId, resources: [{ resourceId: parentCommentId, resourceType: 'comment' }] })
-    } catch (e) {
-      await Comments().where({ id: comment.id }).delete() // roll back
->>>>>>> 84686e84
       throw e // pass on to resolver
     }
     await Comments().where({ id: parentCommentId }).update({ updatedAt: knex.fn.now() })
@@ -149,21 +139,12 @@
     return true
   },
 
-<<<<<<< HEAD
   async getComments( { resources, limit, cursor, userId = null, replies = false, streamId, archived = false } ) {
     let query = knex.with( 'comms', cte => {
       cte.select( ).distinctOn('id').from( 'comments' )
       cte.join( 'comment_links', 'comments.id', '=', 'commentId' )
       
       if ( userId ){
-=======
-  async getComments({ resources, limit, cursor, userId = null, replies = false, archived = false }) {
-    let query = knex.with('comms', cte => {
-      cte.select().distinctOn('id').from('comments')
-      cte.join('comment_links', 'comments.id', '=', 'commentId')
-
-      if (userId) {
->>>>>>> 84686e84
         // link viewed At
         cte.leftOuterJoin('comment_views', b => {
           b.on('comment_views.commentId', '=', 'comments.id')
