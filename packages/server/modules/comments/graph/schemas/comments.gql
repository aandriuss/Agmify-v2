--- conflicted
+++ resolved
@@ -24,7 +24,7 @@
   resources: [ResourceIdentifier]!
   createdAt: DateTime
   """
-  The time this comment was last updated. Correspons also to the latest reply to this comment, if any.
+  The time this comment was last updated. Corresponds also to the latest reply to this comment, if any.
   """
   updatedAt: DateTime
   """
@@ -64,7 +64,7 @@
 input CommentCreateInput {
   streamId: String!
   """
-  Specfies the resources this comment is linked to. There are several usecases:
+  Specifies the resources this comment is linked to. There are several use cases:
   - a comment targets only one resource (commit or object)
   - a comment targets one or more resources (commits or objects)
   - a comment targets
@@ -89,31 +89,6 @@
 }
 
 extend type Mutation {
-<<<<<<< HEAD
-  # Used for broadcasting real time chat head bubbles and status.
-  userViewerActivityBroadcast(streamId: String!, resourceId: String!, data: JSONObject): Boolean!
-    @hasRole(role: "server:user")
-    @hasScope(scope: "streams:read")
-
-  commentCreate(input: CommentCreateInput!): String!
-    @hasRole(role: "server:user")
-    @hasScope(scope: "streams:read")
-
-  # Mark a given comment as viewed
-  commentView(streamId: String!, commentId: String!): Boolean!
-    @hasRole(role: "server:user")
-    @hasScope(scope: "streams:read")
-
-  commentArchive(streamId: String!, commentId: String!, archived: Boolean! = true): Boolean!
-    @hasRole(role: "server:user")
-    @hasScope(scope: "streams:read")
-
-  commentEdit(input: CommentEditInput!): Boolean!
-    @hasRole(role: "server:user")
-    @hasScope(scope: "streams:read")
-
-  commentReply(input: ReplyCreateInput!): String!
-=======
   """
   Used for broadcasting real time chat head bubbles and status. Does not persist any info.
   """
@@ -155,7 +130,6 @@
   Adds a reply to a comment.
   """
   commentReply( input: ReplyCreateInput! ): String!
->>>>>>> c8ca8e5c
     @hasRole(role: "server:user")
     @hasScope(scope: "streams:read")
 
