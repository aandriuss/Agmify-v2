const appRoot = require('app-root-path')
const { authorizeResolver, pubsub } = require(`${appRoot}/modules/shared`)
const { ForbiddenError, ApolloError, withFilter } = require('apollo-server-express')
const { getStream } = require(`${appRoot}/modules/core/services/streams`)

<<<<<<< HEAD
const { getComment, getComments, createComment, createCommentReply, viewComment, archiveComment, editComment } = require(`${appRoot}/modules/comments/services`)
=======
const { getComment, getComments, createComment, createCommentReply, viewComment, editComment, archiveComment } = require(`${appRoot}/modules/comments/services`)
>>>>>>> c8ca8e5c

const authorizeStreamAccess = async ({ streamId, userId, auth }) => {
  const stream = await getStream({ streamId, userId })
  if (!stream)
    throw new ApolloError('Stream not found')

  if (!stream.isPublic && auth === false)
    throw new ForbiddenError('You are not authorized.')

  if (!stream.isPublic) {
    await authorizeResolver(userId, streamId, 'stream:reviewer')
  }
}

module.exports = {
  Query: {
    async comment(parent, args, context) {
      await authorizeStreamAccess({ streamId: args.streamId, userId: context.userId, auth: context.auth })
      let comment = await getComment({ id: args.id, userId: context.userId })
      if (comment.streamId !== args.streamId)
        throw new ForbiddenError('You do not have access to this comment.')
      return comment
    },

    async comments(parent, args, context) {
      await authorizeStreamAccess({ streamId: args.streamId, userId: context.userId, auth: context.auth })
      return { ...await getComments({ ...args, userId: context.userId }) }
    }
  },
  Comment: {
    async replies(parent, args) {
      const resources = [{ resourceId: parent.id, resourceType: 'comment' }]
      return await getComments({ resources, limit: args.limit, cursor: args.cursor })
    }
  },
  Mutation: {
    // Used for broadcasting real time chat head bubbles and status. Does not persist anything!
    async userViewerActivityBroadcast(parent, args, context) {
      const stream = await getStream({ streamId: args.streamId, userId: context.userId })
      if (!stream) {
        throw new ApolloError('Stream not found')
      }
      
      if( !stream.isPublic && !context.auth){
        return false
      }

      await pubsub.publish('VIEWER_ACTIVITY', {
        userViewerActivity: args.data,
        streamId: args.streamId,
        resourceId: args.resourceId
      })
      return true
    },

    async commentCreate(parent, args, context) {
      await authorizeResolver(context.userId, args.input.streamId, 'stream:reviewer')

      let id = await createComment({ userId: context.userId, input: args.input })

      await pubsub.publish('COMMENT_ACTIVITY', {
        commentActivity: { ...args.input, authorId: context.userId, id, replies: { totalCount: 0 }, updatedAt: Date.now(), createdAt: Date.now(), eventType: 'comment-added' },
        streamId: args.input.streamId,
        resourceId: args.input.resources[1].resourceId // TODO: hack for now
      })
      return id
    },

<<<<<<< HEAD
    async commentEdit(parent, args, context) {
      // TODO
      await editComment({ userId: context.userId, input: args.input })
=======
    async commentEdit(parent, args, context, info) {
      await authorizeResolver( context.userId, args.input.streamId, 'stream:reviewer' )
      await editComment({userId: context.userId, ...input})
>>>>>>> c8ca8e5c
      return true
    },

    // used for flagging a comment as viewed
    async commentView(parent, args, context) {
      await authorizeResolver(context.userId, args.streamId, 'stream:reviewer')
      await viewComment({ userId: context.userId, commentId: args.commentId })
      return true
    },

    async commentArchive(parent, args, context) {
      await authorizeStreamAccess({ streamId: args.streamId, userId: context.userId, auth: context.auth })
      await archiveComment({ ...args, userId: context.userId })
      await pubsub.publish('COMMENT_THREAD_ACTIVITY', {
        commentThreadActivity: { eventType: args.archived ? 'comment-archived' : 'comment-added' },
        streamId: args.streamId,
        commentId: args.commentId
      })
      return true
    },

    async commentReply(parent, args, context) {
      await authorizeResolver(context.userId, args.input.streamId, 'stream:reviewer')

      let id = await createCommentReply({ authorId: context.userId, parentCommentId: args.input.parentComment, streamId: args.input.streamId, text: args.input.text, data: args.input.data })

      await pubsub.publish('COMMENT_THREAD_ACTIVITY', {
        commentThreadActivity: { eventType: 'reply-added', ...args.input, id, authorId: context.userId, updatedAt: Date.now(), createdAt: Date.now() },
        streamId: args.input.streamId,
        commentId: args.input.parentComment
      })
      return id
    }
  },
  Subscription: {
    userViewerActivity: {
      subscribe: withFilter(() => pubsub.asyncIterator(['VIEWER_ACTIVITY']), async (payload, variables, context) => {
        await authorizeResolver(context.userId, payload.streamId, 'stream:reviewer')
        return payload.streamId === variables.streamId && payload.resourceId === variables.resourceId
      })
    },
    commentActivity: {
      subscribe: withFilter(() => pubsub.asyncIterator(['COMMENT_ACTIVITY']), async (payload, variables, context) => {
        await authorizeResolver(context.userId, payload.streamId, 'stream:reviewer')
        return payload.streamId === variables.streamId && payload.resourceId === variables.resourceId
      })
    },
    commentThreadActivity: {
      subscribe: withFilter(() => pubsub.asyncIterator(['COMMENT_THREAD_ACTIVITY']), async (payload, variables, context) => {
        await authorizeResolver(context.userId, payload.streamId, 'stream:reviewer')
        return payload.streamId === variables.streamId && payload.commentId === variables.commentId
      })
    }
  }
}<|MERGE_RESOLUTION|>--- conflicted
+++ resolved
@@ -3,11 +3,7 @@
 const { ForbiddenError, ApolloError, withFilter } = require('apollo-server-express')
 const { getStream } = require(`${appRoot}/modules/core/services/streams`)
 
-<<<<<<< HEAD
 const { getComment, getComments, createComment, createCommentReply, viewComment, archiveComment, editComment } = require(`${appRoot}/modules/comments/services`)
-=======
-const { getComment, getComments, createComment, createCommentReply, viewComment, editComment, archiveComment } = require(`${appRoot}/modules/comments/services`)
->>>>>>> c8ca8e5c
 
 const authorizeStreamAccess = async ({ streamId, userId, auth }) => {
   const stream = await getStream({ streamId, userId })
@@ -76,15 +72,9 @@
       return id
     },
 
-<<<<<<< HEAD
     async commentEdit(parent, args, context) {
-      // TODO
-      await editComment({ userId: context.userId, input: args.input })
-=======
-    async commentEdit(parent, args, context, info) {
       await authorizeResolver( context.userId, args.input.streamId, 'stream:reviewer' )
-      await editComment({userId: context.userId, ...input})
->>>>>>> c8ca8e5c
+      await editComment({userId: context.userId, input: args.input})
       return true
     },
 
