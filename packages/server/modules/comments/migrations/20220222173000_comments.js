// /* istanbul ignore file */
exports.up = async ( knex ) => {
  await knex.schema.createTable( 'comments', table => {
    table.string( 'id', 10 ).primary( )
    table.string( 'authorId', 10 ).references( 'id' ).inTable( 'users' ).notNullable().index( )
<<<<<<< HEAD
    table.timestamp( 'createdAt' ).defaultTo( knex.fn.now( ) )
    table.timestamp( 'updatedAt' ).defaultTo( knex.fn.now( ) )
    table.text( 'text' )
=======
    // table.timestamp( 'createdAt' ).defaultTo( knex.fn.now( ) )
    table.specificType( 'createdAt', 'TIMESTAMPTZ(3)' ).defaultTo( knex.fn.now( ) )
    table.specificType( 'updatedAt', 'TIMESTAMPTZ(3)' ).defaultTo( knex.fn.now( ) )
    table.string( 'text' )
>>>>>>> 7dd1bfc8
    table.text( 'screenshot' )
    table.jsonb( 'data' )
    table.boolean( 'archived' ).defaultTo( false ).notNullable()
    table.string( 'parentComment', 10 ).references( 'id' ).inTable( 'comments' ).defaultTo( null )
  } )

  // Comments >- -< Stream or Commit or Object or Comment
  await knex.schema.createTable( 'comment_links', table => {
    table.string( 'commentId', 10 ).references( 'id' ).inTable( 'comments' ).onDelete( 'cascade' )
    //foreign keys are not enforced cause of the multiple table that can be referenced
    table.string( 'resourceId' ).notNullable()
    table.string( 'resourceType' ).notNullable().checkIn( [ 'stream', 'commit', 'object', 'comment' ] )
  } )
}

exports.down = async ( knex ) => {
  await knex.schema.dropTableIfExists( 'comment_links' )
  await knex.schema.dropTableIfExists( 'comments' )
}<|MERGE_RESOLUTION|>--- conflicted
+++ resolved
@@ -3,16 +3,10 @@
   await knex.schema.createTable( 'comments', table => {
     table.string( 'id', 10 ).primary( )
     table.string( 'authorId', 10 ).references( 'id' ).inTable( 'users' ).notNullable().index( )
-<<<<<<< HEAD
-    table.timestamp( 'createdAt' ).defaultTo( knex.fn.now( ) )
-    table.timestamp( 'updatedAt' ).defaultTo( knex.fn.now( ) )
-    table.text( 'text' )
-=======
     // table.timestamp( 'createdAt' ).defaultTo( knex.fn.now( ) )
     table.specificType( 'createdAt', 'TIMESTAMPTZ(3)' ).defaultTo( knex.fn.now( ) )
     table.specificType( 'updatedAt', 'TIMESTAMPTZ(3)' ).defaultTo( knex.fn.now( ) )
     table.string( 'text' )
->>>>>>> 7dd1bfc8
     table.text( 'screenshot' )
     table.jsonb( 'data' )
     table.boolean( 'archived' ).defaultTo( false ).notNullable()
