--- conflicted
+++ resolved
@@ -8,13 +8,8 @@
 const { createStream } = require(`${appRoot}/modules/core/services/streams`)
 const { createCommitByBranchName } = require(`${appRoot}/modules/core/services/commits`)
 
-<<<<<<< HEAD
 const { createObject } = require( `${appRoot}/modules/core/services/objects` )
-const { createComment, getComments, getComment, viewComment, createCommentReply, archiveComment } = require( '../services' )
-=======
-const { createObject } = require(`${appRoot}/modules/core/services/objects`)
-const { createComment, getComments, getComment, viewComment, archiveComment, editComment } = require('../services')
->>>>>>> b8040eeb
+const { createComment, getComments, getComment, editComment, viewComment, createCommentReply, archiveComment } = require( '../services' )
 
 describe('Comments @comments', () => {
   let user = {
@@ -69,7 +64,6 @@
         text: crs({ length: 10 }),
         data: { justSome: crs({ length: 10 }) }
       }
-<<<<<<< HEAD
     } )
       .then( () => { throw new Error( 'This should have been rejected' ) } )
       .catch( error => expect( error.message ).to.be.equal( 'Must specify at least one resource as the comment target' ) )
@@ -134,36 +128,6 @@
       expect(e.message).to.not.be.null
     }
   } )
-=======
-    })
-      .then(() => { throw new Error('This should have been rejected') })
-      .catch(error => expect(error.message).to.be.equal('Must specify at least one resource as the comment target'))
-  })
-  it('Should not be able to comment resources that do not belong to the input streamId', async () => {
-    // need to check streamId - commit link
-    // need to check streamId - object link
-    // need to check streamId - stream matchcan
-    // need to check comment reply recursively? that sounds too much of an effort 
-    await createComment({
-      userId: user.id,
-      input: {
-        streamId: stream.id,
-        resources: [
-          { resourceId: 'almost the stream.id', resourceType: 'stream' },
-          { resourceId: commitId1, resourceType: 'commit' },
-          { resourceId: testObject1.id, resourceType: 'object' }
-        ],
-        text: crs({ length: 10 }),
-        data: { justSome: crs({ length: 10 }) }
-      }
-    })
-      .then(() => { throw new Error('This should have been rejected') })
-      .catch(error => expect(error.message).to.be.equal('Input streamId doesn\'t match the stream resource.resourceId'))
-
-    //add the checks from above
-    expect(1).to.equal(2)
-  })
->>>>>>> b8040eeb
 
   it('Should create viewedAt entries for comments', async () => {
     const id = await createComment({
@@ -249,17 +213,10 @@
         data: null
       },
     ]
-<<<<<<< HEAD
     for ( const input of nonExistentResources ) {
       await createComment( { userId: user.id, input } )
         .then( () => { throw new Error( 'This should have been rejected' ) } )
         .catch( error => expect( error.message ).to.not.be.null )
-=======
-    for (const input of nonExistentResources) {
-      await createComment({ userId: user.id, input })
-        .then(() => { throw new Error('This should have been rejected') })
-        .catch(error => expect(error.message).to.contain(': this doesnt exist dummy doesn\'t exist, you cannot comment on it'))
->>>>>>> b8040eeb
     }
   })
 
@@ -275,17 +232,10 @@
         text: crs({ length: 10 }),
         data: { justSome: crs({ length: 10 }) }
       }
-<<<<<<< HEAD
     } )
       .then( () => { throw new Error( 'This should have been rejected' ) } )
       .catch( error => expect( error.message ).to.not.be.null )
   } )
-=======
-    })
-      .then(() => { throw new Error('This should have been rejected') })
-      .catch(error => expect(error.message).to.equal('resource type flux capacitor is not supported as a comment target'))
-  })
->>>>>>> b8040eeb
 
   it('Should be able to comment on valid resources in any permutation', async () => {
     const resourceCombinations = [
@@ -441,7 +391,6 @@
       }
     })
 
-<<<<<<< HEAD
     const commentId1 = await createCommentReply( {
       authorId: user.id,
       parentCommentId: streamCommentId1,
@@ -449,21 +398,9 @@
       input: {
         text: crs( { length: 10 } ),
         data: { justSome: crs( { length: 10 } ) }
-=======
-    const commentId1 = await createComment({
-      userId: user.id,
-      input: {
-        streamId: stream.id,
-        resources: [
-          { resourceId: streamCommentId1, resourceType: 'comment' }
-        ],
-        text: crs({ length: 10 }),
-        data: { justSome: crs({ length: 10 }) }
->>>>>>> b8040eeb
-      }
-    })
-
-<<<<<<< HEAD
+      }
+    })
+
     const commentId2 = await createCommentReply( {
       authorId: user.id,
       parentCommentId: streamCommentId1,
@@ -471,17 +408,6 @@
       input: {
         text: crs( { length: 10 } ),
         data: { justSome: crs( { length: 10 } ) }
-=======
-    const commentId2 = await createComment({
-      userId: user.id,
-      input: {
-        streamId: stream.id,
-        resources: [
-          { resourceId: streamCommentId1, resourceType: 'comment' }
-        ],
-        text: crs({ length: 10 }),
-        data: { justSome: crs({ length: 10 }) }
->>>>>>> b8040eeb
       }
     })
     const replies = await getComments({
@@ -619,19 +545,19 @@
     let comment = await getComment({ id: commentId })
     expect(comment.archived).to.equal(false)
 
-    await archiveComment({ commentId })
+    await archiveComment({ streamId: stream.id, commentId, userId: user.id })
 
     comment = await getComment({ id: commentId })
     expect(comment.archived).to.equal(true)
 
-    await archiveComment({ commentId, archived: false })
+    await archiveComment({ streamId: stream.id, commentId,  userId: user.id, archived: false })
 
     comment = await getComment({ id: commentId })
     expect(comment.archived).to.equal(false)
   })
 
   it('Should not be allowed to archive a not existing comment', async () => {
-    archiveComment({ commentId: 'badabumm' })
+    archiveComment({ commentId: 'badabumm', streamId: stream.id, userId: user.id })
       .then(() => { throw new Error('This should have been rejected') })
       .catch(error => expect(error.message).to.be.equal('No comment badabumm exists, cannot change its archival status'))
   })
@@ -648,7 +574,7 @@
       }
     })
 
-    archiveComment({ commentId, userId: otherUser.id })
+    archiveComment({ commentId, streamId: stream.id, userId: otherUser.id })
       .then(() => { throw new Error('This should have been rejected') })
       .catch(error => expect(error.message).to.be.equal('You don\'t have permission to archive the comment'))
     
@@ -663,7 +589,7 @@
         data: { justSome: crs({ length: 10 }) }
       }
     })
-    let archiveResult = await archiveComment({ commentId: otherUsersCommentId, userId: user.id })
+    let archiveResult = await archiveComment({ commentId: otherUsersCommentId, userId: user.id, streamId: stream.id })
     expect(archiveResult).to.be.true
 
   })
@@ -695,7 +621,7 @@
     })
     expect(comments.totalCount).to.be.equal(commentCount)
 
-    await Promise.all(comments.items.map(comment => archiveComment({ commentId: comment.id })))
+    await Promise.all(comments.items.map(comment => archiveComment({ commentId: comment.id, streamId: stream.id, userId: user.id })))
 
     comments = await getComments({
       streamId: stream.id,
