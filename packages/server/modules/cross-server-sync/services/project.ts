import { crossServerSyncLogger, Logger } from '@/logging/logging'
import { getUser } from '@/modules/core/repositories/users'
import {
  createApolloClient,
  GraphQLClient,
  gql,
  assertValidGraphQLResult
} from '@/modules/cross-server-sync/utils/graphqlClient'
import { CrossSyncProjectMetadataQuery } from '@/modules/cross-server-sync/graph/generated/graphql'
import { omit } from 'lodash'
import { getFrontendOrigin } from '@/modules/shared/helpers/envHelper'
import { createStreamReturnRecord } from '@/modules/core/services/streams/management'
import { createBranchAndNotify } from '@/modules/core/services/branch/management'
import { getStreamBranchByName } from '@/modules/core/repositories/branches'
<<<<<<< HEAD
import { UserInputError } from '@/modules/core/errors/userinput'
import { UserNotFoundError } from '@/modules/core/errors/user'
=======
import {
  DownloadCommit,
  DownloadProject
} from '@/modules/cross-server-sync/domain/operations'
>>>>>>> 3b47774a

type ProjectMetadata = Awaited<ReturnType<typeof getProjectMetadata>>

const PROJECT_URL_RGX = /((https?:\/\/)?[\w.\-_]+)\/projects\/([\w]+)\/?/i

const projectMetadataQuery = gql`
  query CrossSyncProjectMetadata($id: String!, $versionsCursor: String) {
    project(id: $id) {
      id
      name
      description
      visibility
      versions(limit: 100, cursor: $versionsCursor) {
        totalCount
        cursor
        items {
          id
          createdAt
          model {
            id
            name
          }
        }
      }
    }
  }
`

<<<<<<< HEAD
const getLocalResources = async (params: { authorId: string }) => {
  const { authorId } = params
  const user = await getUser(authorId)
  if (!user) {
    throw new UserNotFoundError('Target author, {userId}, not found', {
      info: { userId: authorId }
    })
  }

  return { user }
=======
type GetLocalResourcesDeps = {
  getUser: typeof getUser
>>>>>>> 3b47774a
}

const getLocalResourcesFactory =
  (deps: GetLocalResourcesDeps) => async (params: { authorId: string }) => {
    const { authorId } = params
    const user = await deps.getUser(authorId)
    if (!user) {
      throw new CrossServerProjectSyncError('Target author not found')
    }

    return { user }
  }

const parseIncomingUrl = (projectUrl: string) => {
  const [, origin, , projectId] = PROJECT_URL_RGX.exec(projectUrl) || []
  if (!origin || !projectId) {
    throw new UserInputError('Invalid project URL: {url}', {
      info: { url: projectUrl }
    })
  }

  return { origin, projectId }
}

const getProjectMetadata = async (params: {
  client: GraphQLClient
  projectId: string
}) => {
  const { client, projectId } = params

  // Load 1st page
  const res = await client.query<CrossSyncProjectMetadataQuery>({
    query: projectMetadataQuery,
    variables: {
      id: projectId
    }
  })
  assertValidGraphQLResult(res, 'Project metadata query')

  const projectInfo = omit(res.data.project, ['versions'])
  const versions = res.data.project.versions.items

  // Load all pages of versions
  let cursor = res.data.project.versions.cursor
  let failsafe = 10
  while (cursor && failsafe-- > 0) {
    const res = await client.query<CrossSyncProjectMetadataQuery>({
      query: projectMetadataQuery,
      variables: {
        id: projectId,
        versionsCursor: cursor
      }
    })
    assertValidGraphQLResult(res, 'Project metadata query')
    versions.push(...res.data.project.versions.items)
    cursor = res.data.project.versions.cursor
  }

  // Sort versions by descending creation data
  versions.sort(
    (a, b) => new Date(a.createdAt).getTime() - new Date(b.createdAt).getTime()
  )

  return { projectInfo, versions }
}

type EnsureBranchDeps = {
  getStreamBranchByName: typeof getStreamBranchByName
  createBranchAndNotify: typeof createBranchAndNotify
}

const ensureBranchFactory =
  (deps: EnsureBranchDeps) =>
  async (params: { streamId: string; branchName: string; authorId: string }) => {
    const { streamId, branchName, authorId } = params
    const existingBranch = await deps.getStreamBranchByName(streamId, branchName)
    if (!existingBranch) {
      const newBranch = await deps.createBranchAndNotify(
        {
          streamId,
          name: branchName
        },
        authorId
      )
      return newBranch
    }

    return existingBranch
  }

type ImportVersionsDeps = {
  downloadCommit: DownloadCommit
} & EnsureBranchDeps

const importVersionsFactory =
  (deps: ImportVersionsDeps) =>
  async (params: {
    logger: Logger
    projectInfo: ProjectMetadata
    localProjectId: string
    localAuthorId: string
    origin: string
    syncComments?: boolean
    token?: string
  }) => {
    const {
      logger,
      projectInfo,
      origin,
      localProjectId,
      syncComments,
      localAuthorId,
      token
    } = params
    const projectId = projectInfo.projectInfo.id

    logger.debug(`Serially downloading ${projectInfo.versions.length} versions...`)
    for (const version of projectInfo.versions) {
      // Ensure branch exists
      const branchName = version.model.name
      await ensureBranchFactory(deps)({
        streamId: localProjectId,
        branchName,
        authorId: localAuthorId
      })

      // Actually download
      const url = new URL(
        `/projects/${projectId}/models/${version.model.id}@${version.id}`,
        origin
      )

      await deps.downloadCommit(
        {
          commitUrl: url.toString(),
          targetStreamId: localProjectId,
          commentAuthorId: syncComments ? localAuthorId : undefined,
          branchName,
          token
        },
        { logger }
      )
    }
  }

type DownloadProjectDeps = {
  createStreamReturnRecord: typeof createStreamReturnRecord
} & GetLocalResourcesDeps &
  ImportVersionsDeps

/**
 * Downloads a project from an external FE2 Speckle server instance
 */
export const downloadProjectFactory =
  (deps: DownloadProjectDeps): DownloadProject =>
  async (params, options) => {
    const { projectUrl, authorId, syncComments, token } = params
    const { logger = crossServerSyncLogger } = options || {}

    logger.info(`Project download started at: ${new Date().toISOString()}`)

    const localResources = await getLocalResourcesFactory(deps)({ authorId })
    const parsedUrl = parseIncomingUrl(projectUrl)
    const client = await createApolloClient(parsedUrl.origin, { token })

    logger.debug(`Resolving project metadata and associated versions...`)
    const projectInfo = await getProjectMetadata({
      client,
      projectId: parsedUrl.projectId
    })

    logger.debug(`Creating project locally...`)
    const project = await deps.createStreamReturnRecord({
      ...projectInfo.projectInfo,
      ownerId: localResources.user.id
    })

    await importVersionsFactory(deps)({
      logger,
      projectInfo,
      localProjectId: project.id,
      localAuthorId: localResources.user.id,
      origin: parsedUrl.origin,
      syncComments,
      token
    })
    logger.info(`Project download completed at: ${new Date().toISOString()}`)

    const newProjectUrl = new URL(
      `/projects/${project.id}`,
      getFrontendOrigin(true)
    ).toString()
    logger.info(`New Project URL: ${newProjectUrl}`)

    return {
      newProjectUrl,
      projectId: project.id,
      project
    }
  }<|MERGE_RESOLUTION|>--- conflicted
+++ resolved
@@ -12,15 +12,12 @@
 import { createStreamReturnRecord } from '@/modules/core/services/streams/management'
 import { createBranchAndNotify } from '@/modules/core/services/branch/management'
 import { getStreamBranchByName } from '@/modules/core/repositories/branches'
-<<<<<<< HEAD
-import { UserInputError } from '@/modules/core/errors/userinput'
-import { UserNotFoundError } from '@/modules/core/errors/user'
-=======
 import {
   DownloadCommit,
   DownloadProject
 } from '@/modules/cross-server-sync/domain/operations'
->>>>>>> 3b47774a
+import { UserInputError } from '@/modules/core/errors/userinput'
+import { UserNotFoundError } from '@/modules/core/errors/user'
 
 type ProjectMetadata = Awaited<ReturnType<typeof getProjectMetadata>>
 
@@ -49,21 +46,8 @@
   }
 `
 
-<<<<<<< HEAD
-const getLocalResources = async (params: { authorId: string }) => {
-  const { authorId } = params
-  const user = await getUser(authorId)
-  if (!user) {
-    throw new UserNotFoundError('Target author, {userId}, not found', {
-      info: { userId: authorId }
-    })
-  }
-
-  return { user }
-=======
 type GetLocalResourcesDeps = {
   getUser: typeof getUser
->>>>>>> 3b47774a
 }
 
 const getLocalResourcesFactory =
@@ -71,7 +55,7 @@
     const { authorId } = params
     const user = await deps.getUser(authorId)
     if (!user) {
-      throw new CrossServerProjectSyncError('Target author not found')
+      throw new UserNotFoundError('Target author not found')
     }
 
     return { user }
