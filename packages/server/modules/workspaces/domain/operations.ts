--- conflicted
+++ resolved
@@ -28,17 +28,14 @@
   userId?: string
 }) => Promise<WorkspaceWithOptionalRole[]>
 
-<<<<<<< HEAD
 export type StoreWorkspaceDomain = (args: {
   workspaceDomain: WorkspaceDomain
 }) => Promise<void>
-=======
 type DeleteWorkspaceArgs = {
   workspaceId: string
 }
 
 export type DeleteWorkspace = (args: DeleteWorkspaceArgs) => Promise<void>
->>>>>>> 0085bab1
 
 /** Workspace Roles */
 
