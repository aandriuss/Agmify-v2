--- conflicted
+++ resolved
@@ -91,13 +91,9 @@
       ...workspaceInput,
       id: cryptoRandomString({ length: 10 }),
       createdAt: new Date(),
-<<<<<<< HEAD
       updatedAt: new Date(),
       domains: [],
       domainBasedMembershipProtectionEnabled: false
-=======
-      updatedAt: new Date()
->>>>>>> 536ec30c
     }
     await upsertWorkspace({ workspace })
     // assign the creator as workspace administrator
