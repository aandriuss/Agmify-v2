import { WorkspaceEvents } from '@/modules/workspacesCore/domain/events'
import {
  DeleteWorkspace,
  EmitWorkspaceEvent,
  GetWorkspace,
  StoreWorkspaceDomain,
  QueryAllWorkspaceProjects,
  UpsertWorkspace,
  UpsertWorkspaceRole,
<<<<<<< HEAD
  GetWorkspaceWithDomains
=======
  GetWorkspaceDomains
>>>>>>> 30abadd0
} from '@/modules/workspaces/domain/operations'
import {
  Workspace,
  WorkspaceAcl,
  WorkspaceDomain
} from '@/modules/workspacesCore/domain/types'
import { MaybeNullOrUndefined, Roles } from '@speckle/shared'
import cryptoRandomString from 'crypto-random-string'
import {
  deleteStream,
  grantStreamPermissions as repoGrantStreamPermissions,
  revokeStreamPermissions as repoRevokeStreamPermissions
} from '@/modules/core/repositories/streams'
import { getStreams as serviceGetStreams } from '@/modules/core/services/streams'
import {
  DeleteWorkspaceRole,
  GetWorkspaceRoleForUser,
  GetWorkspaceRoles
} from '@/modules/workspaces/domain/operations'
import {
  WorkspaceAdminRequiredError,
  WorkspaceDomainBlockedError,
  WorkspaceNotFoundError,
  WorkspaceProtectedError,
  WorkspaceUnverifiedDomainError
} from '@/modules/workspaces/errors/workspace'
import {
  isUserLastWorkspaceAdmin,
  mapWorkspaceRoleToProjectRole
} from '@/modules/workspaces/helpers/roles'
import { queryAllWorkspaceProjectsFactory } from '@/modules/workspaces/services/projects'
import { EventBus } from '@/modules/shared/services/eventBus'
import { removeNullOrUndefinedKeys } from '@speckle/shared'
import { isNewResourceAllowed } from '@/modules/core/helpers/token'
import {
  TokenResourceIdentifier,
  TokenResourceIdentifierType
} from '@/modules/core/domain/tokens/types'
import { ForbiddenError } from '@/modules/shared/errors'
import { validateImageString } from '@/modules/workspaces/helpers/images'
import {
  FindEmailsByUserId,
  FindVerifiedEmailsByUserId
} from '@/modules/core/domain/userEmails/operations'
import { blockedDomains } from '@/modules/workspaces/helpers/blockedDomains'
import { DeleteAllResourceInvites } from '@/modules/serverinvites/domain/operations'
import { WorkspaceInviteResourceType } from '@/modules/workspaces/domain/constants'
import { ProjectInviteResourceType } from '@/modules/serverinvites/domain/constants'
import { chunk, isEmpty } from 'lodash'

type WorkspaceCreateArgs = {
  userId: string
  workspaceInput: {
    name: string
    description: string | null
    logo: string | null
  }
  userResourceAccessLimits: MaybeNullOrUndefined<TokenResourceIdentifier[]>
}

export const createWorkspaceFactory =
  ({
    upsertWorkspace,
    upsertWorkspaceRole,
    emitWorkspaceEvent
  }: {
    upsertWorkspace: UpsertWorkspace
    upsertWorkspaceRole: UpsertWorkspaceRole
    emitWorkspaceEvent: EventBus['emit']
  }) =>
  async ({
    userId,
    workspaceInput,
    userResourceAccessLimits
  }: WorkspaceCreateArgs): Promise<Workspace> => {
    if (
      !isNewResourceAllowed({
        resourceType: TokenResourceIdentifierType.Workspace,
        resourceAccessRules: userResourceAccessLimits
      })
    ) {
      throw new ForbiddenError('You are not authorized to create a workspace')
    }

    const workspace = {
      ...workspaceInput,
      id: cryptoRandomString({ length: 10 }),
      createdAt: new Date(),
      updatedAt: new Date(),
      domainBasedMembershipProtectionEnabled: false,
      discoverabilityEnabled: false
    }
    await upsertWorkspace({ workspace })
    // assign the creator as workspace administrator
    await upsertWorkspaceRole({
      userId,
      role: Roles.Workspace.Admin,
      workspaceId: workspace.id
    })

    // emit a workspace created event
    await emitWorkspaceEvent({
      eventName: WorkspaceEvents.Created,
      payload: { ...workspace, createdByUserId: userId }
    })

    return { ...workspace }
  }

type WorkspaceUpdateArgs = {
  workspaceId: string
  workspaceInput: {
    name?: string | null
    description?: string | null
    logo?: string | null
    domainBasedMembershipProtectionEnabled?: boolean | null
  }
}

export const updateWorkspaceFactory =
  ({
    getWorkspace,
    upsertWorkspace,
    emitWorkspaceEvent
  }: {
    getWorkspace: GetWorkspace
    upsertWorkspace: UpsertWorkspace
    emitWorkspaceEvent: EventBus['emit']
  }) =>
  async ({ workspaceId, workspaceInput }: WorkspaceUpdateArgs): Promise<Workspace> => {
    // Get existing workspace to merge with incoming changes
    const currentWorkspace = await getWorkspace({ workspaceId })
    if (!currentWorkspace) {
      throw new WorkspaceNotFoundError()
    }

    // Validate incoming changes
    if (!!workspaceInput.logo) {
      validateImageString(workspaceInput.logo)
    }
    if (isEmpty(workspaceInput.name)) {
      // Do not allow setting an empty name (empty descriptions allowed)
      delete workspaceInput.name
    }

    const workspace = {
      ...currentWorkspace,
      ...removeNullOrUndefinedKeys(workspaceInput),
      updatedAt: new Date()
    }

    await upsertWorkspace({ workspace })
    await emitWorkspaceEvent({ eventName: WorkspaceEvents.Updated, payload: workspace })

    return workspace
  }

type WorkspaceDeleteArgs = {
  workspaceId: string
}

export const deleteWorkspaceFactory =
  ({
    deleteWorkspace,
    deleteProject,
    queryAllWorkspaceProjects,
    deleteAllResourceInvites
  }: {
    deleteWorkspace: DeleteWorkspace
    deleteProject: typeof deleteStream
    queryAllWorkspaceProjects: QueryAllWorkspaceProjects
    deleteAllResourceInvites: DeleteAllResourceInvites
  }) =>
  async ({ workspaceId }: WorkspaceDeleteArgs): Promise<void> => {
    // Cache project ids for post-workspace-delete cleanup
    const projectIds: string[] = []
    for await (const projects of queryAllWorkspaceProjects({ workspaceId })) {
      projectIds.push(...projects.map((project) => project.id))
    }

    await Promise.all([
      deleteWorkspace({ workspaceId }),
      deleteAllResourceInvites({
        resourceId: workspaceId,
        resourceType: WorkspaceInviteResourceType
      }),
      ...projectIds.map((projectId) =>
        deleteAllResourceInvites({
          resourceId: projectId,
          resourceType: ProjectInviteResourceType
        })
      )
    ])

    // Workspace delete cascades project delete, but some manual cleanup is required
    // We re-use `deleteStream` (and re-delete the project) to DRY this manual cleanup
    for (const projectIdsChunk of chunk(projectIds, 25)) {
      await Promise.all(projectIdsChunk.map((projectId) => deleteProject(projectId)))
    }
  }

type WorkspaceRoleDeleteArgs = {
  userId: string
  workspaceId: string
}

export const deleteWorkspaceRoleFactory =
  ({
    getWorkspaceRoles,
    deleteWorkspaceRole,
    emitWorkspaceEvent,
    getStreams,
    revokeStreamPermissions
  }: {
    getWorkspaceRoles: GetWorkspaceRoles
    deleteWorkspaceRole: DeleteWorkspaceRole
    emitWorkspaceEvent: EmitWorkspaceEvent
    getStreams: typeof serviceGetStreams
    revokeStreamPermissions: typeof repoRevokeStreamPermissions
  }) =>
  async ({
    workspaceId,
    userId
  }: WorkspaceRoleDeleteArgs): Promise<WorkspaceAcl | null> => {
    // Protect against removing last admin
    const workspaceRoles = await getWorkspaceRoles({ workspaceId })
    if (isUserLastWorkspaceAdmin(workspaceRoles, userId)) {
      throw new WorkspaceAdminRequiredError()
    }

    // Perform delete
    const deletedRole = await deleteWorkspaceRole({ userId, workspaceId })
    if (!deletedRole) {
      return null
    }

    // Delete workspace project roles
    const queryAllWorkspaceProjectsGenerator = queryAllWorkspaceProjectsFactory({
      getStreams
    })
    for await (const projectsPage of queryAllWorkspaceProjectsGenerator({
      workspaceId
    })) {
      await Promise.all(
        projectsPage.map(({ id: streamId }) =>
          revokeStreamPermissions({ streamId, userId })
        )
      )
    }

    // Emit deleted role
    await emitWorkspaceEvent({
      eventName: WorkspaceEvents.RoleDeleted,
      payload: deletedRole
    })

    return deletedRole
  }

type WorkspaceRoleGetArgs = {
  userId: string
  workspaceId: string
}

export const getWorkspaceRoleFactory =
  ({ getWorkspaceRoleForUser }: { getWorkspaceRoleForUser: GetWorkspaceRoleForUser }) =>
  async ({
    userId,
    workspaceId
  }: WorkspaceRoleGetArgs): Promise<WorkspaceAcl | null> => {
    return await getWorkspaceRoleForUser({ userId, workspaceId })
  }

export const updateWorkspaceRoleFactory =
  ({
    getWorkspaceRoles,
    getWorkspaceWithDomains,
    findVerifiedEmailsByUserId,
    upsertWorkspaceRole,
    emitWorkspaceEvent,
    getStreams,
    grantStreamPermissions
  }: {
    getWorkspaceRoles: GetWorkspaceRoles
    getWorkspaceWithDomains: GetWorkspaceWithDomains
    findVerifiedEmailsByUserId: FindVerifiedEmailsByUserId
    upsertWorkspaceRole: UpsertWorkspaceRole
    emitWorkspaceEvent: EmitWorkspaceEvent
    // TODO: Create `core` domain and import type from there
    getStreams: typeof serviceGetStreams
    grantStreamPermissions: typeof repoGrantStreamPermissions
  }) =>
  async ({
    workspaceId,
    userId,
    role,
    skipProjectRoleUpdatesFor
  }: WorkspaceAcl & {
    /**
     * If this gets triggered from a project role update, we don't want to override that project's role to the default one
     */
    skipProjectRoleUpdatesFor?: string[]
  }): Promise<void> => {
    // Protect against removing last admin
    const workspaceRoles = await getWorkspaceRoles({ workspaceId })
    if (
      isUserLastWorkspaceAdmin(workspaceRoles, userId) &&
      role !== Roles.Workspace.Admin
    ) {
      throw new WorkspaceAdminRequiredError()
    }

    if (role !== Roles.Workspace.Guest) {
      const workspace = await getWorkspaceWithDomains({ id: workspaceId })
      const verifiedDomains = workspace?.domains.filter((domain) => domain?.verified)
      if (
        workspace &&
        verifiedDomains &&
        workspace?.domainBasedMembershipProtectionEnabled &&
        verifiedDomains.length > 0
      ) {
        const domains = new Set<string>(verifiedDomains.map((vd) => vd.domain))
        const verifiedUserEmails = await findVerifiedEmailsByUserId({ userId })
        const domainMatching = verifiedUserEmails.find((userEmail) =>
          domains.has(userEmail.email.split('@')[1])
        )
        if (!domainMatching) {
          throw new WorkspaceProtectedError()
        }
      }
    }

    // Perform upsert
    await upsertWorkspaceRole({ userId, workspaceId, role })

    // Update user role in all workspace projects
    // TODO: Should these be in a transaction with the workspace role change?
    const queryAllWorkspaceProjectsGenerator = queryAllWorkspaceProjectsFactory({
      getStreams
    })
    const projectRole = mapWorkspaceRoleToProjectRole(role)
    for await (const projectsPage of queryAllWorkspaceProjectsGenerator({
      workspaceId
    })) {
      await Promise.all(
        projectsPage.map(({ id: streamId }) => {
          if (skipProjectRoleUpdatesFor?.includes(streamId)) {
            return
          }

          return grantStreamPermissions({ streamId, userId, role: projectRole })
        })
      )
    }

    // Emit new role
    await emitWorkspaceEvent({
      eventName: WorkspaceEvents.RoleUpdated,
      payload: { userId, workspaceId, role }
    })
  }

export const addDomainToWorkspaceFactory =
  ({
    findEmailsByUserId,
    storeWorkspaceDomain,
    getWorkspace,
    upsertWorkspace,
    emitWorkspaceEvent,
    getDomains
  }: {
    findEmailsByUserId: FindEmailsByUserId
    storeWorkspaceDomain: StoreWorkspaceDomain
    getWorkspace: GetWorkspace
    upsertWorkspace: UpsertWorkspace
    getDomains: GetWorkspaceDomains
    emitWorkspaceEvent: EventBus['emit']
  }) =>
  async ({
    userId,
    domain,
    workspaceId
  }: {
    userId: string
    domain: string
    workspaceId: string
  }) => {
    // this function makes the assumption, that the user has a workspace admin role
    const sanitizedDomain = domain.toLowerCase().trim()
    if (blockedDomains.includes(sanitizedDomain))
      throw new WorkspaceDomainBlockedError()
    const userEmails = await findEmailsByUserId({
      userId
    })

    const email = userEmails.find(
      (userEmail) =>
        userEmail.verified && userEmail.email.split('@')[1] === sanitizedDomain
    )

    if (!email) {
      throw new WorkspaceUnverifiedDomainError()
    }
    // we're treating all user owned domains as verified, cause they have it in their verified emails list
    const verified = true

    const workspaceWithRole = await getWorkspace({ workspaceId, userId })

    if (!workspaceWithRole) throw new WorkspaceAdminRequiredError()

    const { role, ...workspace } = workspaceWithRole

    if (role !== Roles.Workspace.Admin) {
      throw new WorkspaceAdminRequiredError()
    }

    const domains = await getDomains({ workspaceIds: [workspaceId] })

    // idempotent operation
    if (domains.find((domain) => domain.domain === sanitizedDomain)) return

    const workspaceDomain: WorkspaceDomain = {
      workspaceId,
      id: cryptoRandomString({ length: 10 }),
      domain: sanitizedDomain,
      createdByUserId: userId,
      createdAt: new Date(),
      updatedAt: new Date(),
      verified
    }

    await storeWorkspaceDomain({ workspaceDomain })

    if (domains.length === 0) {
      await upsertWorkspace({
        workspace: { ...workspace, discoverabilityEnabled: true }
      })
    }

    await emitWorkspaceEvent({
      eventName: WorkspaceEvents.Updated,
      payload: workspace
    })
  }<|MERGE_RESOLUTION|>--- conflicted
+++ resolved
@@ -7,11 +7,7 @@
   QueryAllWorkspaceProjects,
   UpsertWorkspace,
   UpsertWorkspaceRole,
-<<<<<<< HEAD
   GetWorkspaceWithDomains
-=======
-  GetWorkspaceDomains
->>>>>>> 30abadd0
 } from '@/modules/workspaces/domain/operations'
 import {
   Workspace,
