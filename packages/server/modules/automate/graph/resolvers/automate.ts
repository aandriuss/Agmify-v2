import {
  createFunction,
  triggerAutomationRun,
  updateFunction as execEngineUpdateFunction,
  getFunction,
  getFunctionRelease,
  getFunctions,
  getFunctionReleases,
  getUserGithubAuthState
} from '@/modules/automate/clients/executionEngine'
import {
  GetProjectAutomationsParams,
  getAutomation,
  getAutomationRunsItems,
  getAutomationRunsTotalCount,
  getAutomationTriggerDefinitions,
  getFullAutomationRevisionMetadata,
  getFunctionRun,
  getLatestAutomationRevision,
  getLatestVersionAutomationRuns,
  getProjectAutomationsItems,
  getProjectAutomationsTotalCount,
  storeAutomation,
  storeAutomationRevision,
  storeAutomationToken,
  updateAutomationRun,
  updateAutomation as updateDbAutomation,
  upsertAutomationFunctionRun
} from '@/modules/automate/repositories/automations'
import {
  createAutomation,
  createAutomationRevision,
  createTestAutomation,
  getAutomationsStatus,
  updateAutomation
} from '@/modules/automate/services/automationManagement'
import {
  createStoredAuthCode,
  validateStoredAuthCode
} from '@/modules/automate/services/executionEngine'
import {
  convertFunctionReleaseToGraphQLReturn,
  convertFunctionToGraphQLReturn,
  createFunctionFromTemplate,
  updateFunction
} from '@/modules/automate/services/functionManagement'
import {
  Resolvers,
  AutomateRunTriggerType
} from '@/modules/core/graph/generated/graphql'
import { getGenericRedis } from '@/modules/core/index'
import { getUser } from '@/modules/core/repositories/users'
import { createAutomation as clientCreateAutomation } from '@/modules/automate/clients/executionEngine'
import { validateStreamAccess } from '@/modules/core/services/streams/streamAccessService'
import {
  Automate,
  Environment,
  Roles,
  isNullOrUndefined,
  isNonNullable
} from '@speckle/shared'
import {
  getBranchLatestCommits,
  getBranchesByIds
} from '@/modules/core/repositories/branches'
import {
  createTestAutomationRun,
  manuallyTriggerAutomation,
  triggerAutomationRevisionRun
} from '@/modules/automate/services/trigger'
import {
  reportFunctionRunStatus,
  ReportFunctionRunStatusDeps
} from '@/modules/automate/services/runsManagement'
import {
  AutomationNotFoundError,
  FunctionNotFoundError
} from '@/modules/automate/errors/management'
import {
  FunctionReleaseSchemaType,
  dbToGraphqlTriggerTypeMap,
  functionTemplateRepos
} from '@/modules/automate/helpers/executionEngine'
import { authorizeResolver } from '@/modules/shared'
import {
  AutomationRevisionFunctionForInputRedaction,
  getEncryptionKeyPair,
  getEncryptionKeyPairFor,
  getEncryptionPublicKey,
  getFunctionInputDecryptor,
  getFunctionInputsForFrontend
} from '@/modules/automate/services/encryption'
import { buildDecryptor } from '@/modules/shared/utils/libsodium'
import { keyBy } from 'lodash'
import { redactWriteOnlyInputData } from '@/modules/automate/utils/jsonSchemaRedactor'
import {
  ProjectSubscriptions,
  filteredSubscribe
} from '@/modules/shared/utils/subscriptions'
import {
  mapDbStatusToGqlStatus,
  mapGqlStatusToDbStatus
} from '@/modules/automate/utils/automateFunctionRunStatus'
import { AutomateApiDisabledError } from '@/modules/automate/errors/core'
import {
  ExecutionEngineFailedResponseError,
  ExecutionEngineNetworkError
} from '@/modules/automate/errors/executionEngine'

/**
 * TODO:
 * - FE:
 *  - Fix up pagination & all remaining TODOs
 *  - Subscriptions & cache updates
 */

const { FF_AUTOMATE_MODULE_ENABLED } = Environment.getFeatureFlags()

export = (FF_AUTOMATE_MODULE_ENABLED
  ? {
      /**
       * If automate module is enabled
       */
      AutomationRevisionTriggerDefinition: {
        __resolveType(parent) {
          if (
            dbToGraphqlTriggerTypeMap[parent.triggerType] ===
            AutomateRunTriggerType.VersionCreated
          ) {
            return 'VersionCreatedTriggerDefinition'
          }
          return null
        }
      },
      AutomationRunTrigger: {
        __resolveType(parent) {
          if (
            dbToGraphqlTriggerTypeMap[parent.triggerType] ===
            AutomateRunTriggerType.VersionCreated
          ) {
            return 'VersionCreatedTrigger'
          }
          return null
        }
      },
      VersionCreatedTriggerDefinition: {
        type: () => AutomateRunTriggerType.VersionCreated,
        async model(parent, _args, ctx) {
          return ctx.loaders.branches.getById.load(parent.triggeringId)
        }
      },
      VersionCreatedTrigger: {
        type: () => AutomateRunTriggerType.VersionCreated,
        async version(parent, _args, ctx) {
          return ctx.loaders.commits.getById.load(parent.triggeringId)
        },
        async model(parent, _args, ctx) {
          return ctx.loaders.commits.getCommitBranch.load(parent.triggeringId)
        }
      },
      ProjectTriggeredAutomationsStatusUpdatedMessage: {
        async project(parent, _args, ctx) {
          return ctx.loaders.streams.getStream.load(parent.projectId)
        },
        async model(parent, _args, ctx) {
          return ctx.loaders.branches.getById.load(parent.modelId)
        },
        async version(parent, _args, ctx) {
          return ctx.loaders.commits.getById.load(parent.versionId)
        }
      },
      Project: {
        async automation(parent, args, ctx) {
          const res = ctx.loaders.streams.getAutomation
            .forStream(parent.id)
            .load(args.id)
          if (!res) {
            if (!res) {
              throw new AutomationNotFoundError()
            }
          }

          return res
        },
        async automations(parent, args) {
          const retrievalArgs: GetProjectAutomationsParams = {
            projectId: parent.id,
            args
          }

          const [{ items, cursor }, totalCount] = await Promise.all([
            getProjectAutomationsItems(retrievalArgs),
            getProjectAutomationsTotalCount(retrievalArgs)
          ])

          return {
            items,
            totalCount,
            cursor
          }
        }
      },
      Model: {
        async automationsStatus(parent, _args, ctx) {
          const getStatus = getAutomationsStatus({
            getLatestVersionAutomationRuns
          })

          const modelId = parent.id
          const projectId = parent.streamId
          const latestCommit = await ctx.loaders.branches.getLatestCommit.load(
            parent.id
          )

          // if the model has no versions, no automations could have run
          if (!latestCommit) return null

          return await getStatus({
            projectId,
            modelId,
            versionId: latestCommit.id
          })
        }
      },
      Version: {
        async automationsStatus(parent, _args, ctx) {
          const getStatus = getAutomationsStatus({
            getLatestVersionAutomationRuns
          })

          const versionId = parent.id
          const branch = await ctx.loaders.commits.getCommitBranch.load(versionId)
          if (!branch) throw Error('Invalid version Id')

          const projectId = branch.streamId
          const modelId = branch.id
          return await getStatus({
            projectId,
            modelId,
            versionId
          })
        }
      },
      Automation: {
        async currentRevision(parent, _args, ctx) {
          return ctx.loaders.automations.getLatestAutomationRevision.load(parent.id)
        },
        async runs(parent, args) {
          const retrievalArgs = {
            automationId: parent.id,
            ...args
          }

          const [{ items, cursor }, totalCount] = await Promise.all([
            getAutomationRunsItems({
              args: retrievalArgs
            }),
            getAutomationRunsTotalCount({
              args: retrievalArgs
            })
          ])

          return {
            items,
            totalCount,
            cursor
          }
        },
        async creationPublicKeys(parent, _args, ctx) {
          await authorizeResolver(
            ctx.userId!,
            parent.projectId,
            Roles.Stream.Owner,
            ctx.resourceAccessRules
          )

          const publicKey = await getEncryptionPublicKey()
          return [publicKey]
        }
      },
      AutomateRun: {
        async trigger(parent, _args, ctx) {
          const triggers =
            parent.triggers ||
            (await ctx.loaders.automations.getRunTriggers.load(parent.id))

          const trigger = triggers[0]
          return trigger
        },
        async functionRuns(parent) {
          return parent.functionRuns
        },
        async automation(parent, _args, ctx) {
          return ctx.loaders.automations.getAutomation.load(parent.automationId)
        },
        status: (parent) => mapDbStatusToGqlStatus(parent.status)
      },
      TriggeredAutomationsStatus: {
        status: (parent) => mapDbStatusToGqlStatus(parent.status)
      },
      AutomateFunctionRun: {
        async function(parent, _args, ctx) {
          const fn = await ctx.loaders.automationsApi.getFunction.load(
            parent.functionId
          )
          if (!fn) {
            ctx.log.warn(
              { id: parent.functionId, fnRunId: parent.id, runid: parent.runId },
              'AutomateFunctionRun function unexpectedly not found'
            )
            return null
          }

          return convertFunctionToGraphQLReturn(fn)
        },
        results(parent, _args, ctx) {
          try {
            return parent.results
              ? Automate.AutomateTypes.formatResultsSchema(parent.results)
              : null
          } catch (e) {
            ctx.log.warn('Error formatting results schema', e)
          }
        },
        status: (parent) => mapDbStatusToGqlStatus(parent.status)
      },
      AutomationRevision: {
        async triggerDefinitions(parent, _args, ctx) {
          const triggers =
            await ctx.loaders.automations.getRevisionTriggerDefinitions.load(parent.id)

          return triggers
        },
        async functions(parent, _args, ctx) {
          const prepareInputs = getFunctionInputsForFrontend({
            getEncryptionKeyPairFor,
            buildDecryptor,
            redactWriteOnlyInputData
          })

          const fns = await ctx.loaders.automations.getRevisionFunctions.load(parent.id)
          const fnsReleases = keyBy(
            (
              await ctx.loaders.automationsApi.getFunctionRelease.loadMany(
                fns.map((fn) => [fn.functionId, fn.functionReleaseId])
              )
            ).filter(
              (r): r is FunctionReleaseSchemaType => r !== null && !(r instanceof Error)
            ),
            (r) => r.functionVersionId
          )

          const fnsForRedaction: Array<AutomationRevisionFunctionForInputRedaction | null> =
            fns.map((fn) => {
              const release = fnsReleases[fn.functionReleaseId]
              if (!release) {
                return null
              }

              return {
                ...fn,
                release
              }
            })

          return prepareInputs({
            fns: fnsForRedaction.filter(isNonNullable),
            publicKey: parent.publicKey
          })
        }
      },
      AutomationRevisionFunction: {
        async parameters(parent) {
          return parent.functionInputs
        }
      },
      AutomateFunction: {
        async automationCount(parent, _args, ctx) {
          return ctx.loaders.automations.getFunctionAutomationCount.load(parent.id)
        },
        async releases(parent, args) {
          try {
            // TODO: Replace w/ dataloader batch call, when/if possible
            const fn = await getFunction({
              functionId: parent.id,
              releases:
                args?.cursor || args?.filter?.search || args?.limit
                  ? {
                      cursor: args.cursor || undefined,
                      search: args.filter?.search || undefined,
                      limit: args.limit || undefined
                    }
                  : {}
            })

            return {
              cursor: fn.versionCursor,
              totalCount: fn.versionCount,
              items: fn.functionVersions.map((r) =>
                convertFunctionReleaseToGraphQLReturn({ ...r, functionId: parent.id })
              )
            }
          } catch (e) {
            const isNotFound =
              e instanceof ExecutionEngineFailedResponseError &&
              e.response.statusMessage === 'FunctionNotFound'
            if (e instanceof ExecutionEngineNetworkError || isNotFound) {
              return {
                cursor: null,
                totalCount: 0,
                items: []
              }
            }

            throw e
          }
        }
      },
      AutomateFunctionRelease: {
        async function(parent, _args, ctx) {
          const fn = await ctx.loaders.automationsApi.getFunction.load(
            parent.functionId
          )
          if (!fn) {
            throw new FunctionNotFoundError('Function not found', {
              info: { id: parent.functionId }
            })
          }

          return convertFunctionToGraphQLReturn(fn)
        }
      },
      AutomateMutations: {
        async createFunction(_parent, args, ctx) {
          const create = createFunctionFromTemplate({
            createExecutionEngineFn: createFunction,
            getUser
          })

          return (await create({ input: args.input, userId: ctx.userId! }))
            .graphqlReturn
        },
        async updateFunction(_parent, args, ctx) {
          const update = updateFunction({
            updateFunction: execEngineUpdateFunction,
            getFunction
          })
          return await update({ input: args.input, userId: ctx.userId! })
        }
      },
      ProjectAutomationMutations: {
        async create(parent, { input }, ctx) {
          const testAutomateAuthCode = process.env['TEST_AUTOMATE_AUTHENTICATION_CODE']
          const create = createAutomation({
            createAuthCode: testAutomateAuthCode
              ? async () => testAutomateAuthCode
              : createStoredAuthCode({ redis: getGenericRedis() }),
            automateCreateAutomation: clientCreateAutomation,
            storeAutomation,
            storeAutomationToken
          })

          return (
            await create({
              input,
              userId: ctx.userId!,
              projectId: parent.projectId,
              userResourceAccessRules: ctx.resourceAccessRules
            })
          ).automation
        },
        async update(parent, { input }, ctx) {
          const update = updateAutomation({
            getAutomation,
            updateAutomation: updateDbAutomation
          })

          return await update({
            input,
            userId: ctx.userId!,
            projectId: parent.projectId,
            userResourceAccessRules: ctx.resourceAccessRules
          })
        },
        async createRevision(parent, { input }, ctx) {
          const create = createAutomationRevision({
            getAutomation,
            storeAutomationRevision,
            getBranchesByIds,
            getFunctionRelease,
            getEncryptionKeyPair,
            getFunctionInputDecryptor: getFunctionInputDecryptor({ buildDecryptor }),
            getFunctionReleases
          })

          return await create({
            input,
            projectId: parent.projectId,
            userId: ctx.userId!,
            userResourceAccessRules: ctx.resourceAccessRules
          })
        },
        async trigger(parent, { automationId }, ctx) {
          const trigger = manuallyTriggerAutomation({
            getAutomationTriggerDefinitions,
            getAutomation,
            getBranchLatestCommits,
            triggerFunction: triggerAutomationRevisionRun({
              automateRunTrigger: triggerAutomationRun,
              getEncryptionKeyPairFor,
              getFunctionInputDecryptor: getFunctionInputDecryptor({ buildDecryptor })
            })
          })

          await trigger({
            automationId,
            userId: ctx.userId!,
            userResourceAccessRules: ctx.resourceAccessRules,
            projectId: parent.projectId
          })

          return true
        },
        async createTestAutomation(parent, { input }, ctx) {
          const create = createTestAutomation({
            getEncryptionKeyPair,
            getFunction,
            storeAutomation,
            storeAutomationRevision
          })

          return await create({
            input,
            projectId: parent.projectId,
            userId: ctx.userId!,
            userResourceAccessRules: ctx.resourceAccessRules
          })
<<<<<<< HEAD
        },
        async createTestAutomationRun(parent, { automationId }, ctx) {
          const create = createTestAutomationRun({
            getEncryptionKeyPairFor,
            getFunctionInputDecryptor: getFunctionInputDecryptor({
              buildDecryptor
            }),
            getAutomation,
            getLatestAutomationRevision,
            getFullAutomationRevisionMetadata
          })

          return await create({
            projectId: parent.projectId,
            automationId,
            userId: ctx.userId!
          })
=======
>>>>>>> 8550d3f7
        }
      },
      Query: {
        async automateValidateAuthCode(_parent, { code }) {
          const validate = validateStoredAuthCode({
            redis: getGenericRedis()
          })
          return await validate(code)
        },
        async automateFunction(_parent, { id }, ctx) {
          const fn = await ctx.loaders.automationsApi.getFunction.load(id)
          if (!fn) {
            throw new FunctionNotFoundError('Function not found', {
              info: { id }
            })
          }

          return convertFunctionToGraphQLReturn(fn)
        },
        async automateFunctions(_parent, args) {
          try {
            const res = await getFunctions({
              query: {
                query: args.filter?.search || undefined,
                cursor: args.cursor || undefined,
                limit: isNullOrUndefined(args.limit) ? undefined : args.limit,
                functionsWithoutVersions:
                  args.filter?.functionsWithoutReleases || undefined,
                featuredFunctionsOnly: args.filter?.featuredFunctionsOnly || undefined
              }
            })

            const items = res.items.map(convertFunctionToGraphQLReturn)

            return {
              cursor: res.cursor,
              totalCount: res.totalCount,
              items
            }
          } catch (e) {
            const isNotFound =
              e instanceof ExecutionEngineFailedResponseError &&
              e.response.statusMessage === 'FunctionNotFound'
            if (e instanceof ExecutionEngineNetworkError || isNotFound) {
              return {
                cursor: null,
                totalCount: 0,
                items: []
              }
            }
            throw e
          }
        }
      },
      User: {
        automateInfo: async (parent, _args, ctx) => {
          const userId = parent.id

          let hasAutomateGithubApp = false
          try {
            const authState = await getUserGithubAuthState({ userId })
            hasAutomateGithubApp = authState.userHasAuthorizedGithubApp
          } catch (e) {
            if (e instanceof ExecutionEngineFailedResponseError) {
              if (e.response.statusMessage === 'FunctionCreatorDoesNotExist') {
                hasAutomateGithubApp = false
              }
            } else {
              ctx.log.error(e, 'Failed to resolve user automate github auth state')
            }
          }

          return {
            hasAutomateGithubApp,
            availableGithubOrgs: []
          }
        }
      },
      ServerInfo: {
        // TODO: Needs proper integration w/ Execution engine
        automate: () => ({
          availableFunctionTemplates: functionTemplateRepos.slice()
        })
      },
      ProjectMutations: {
        async automationMutations(_parent, { projectId }, ctx) {
          await validateStreamAccess(
            ctx.userId!,
            projectId,
            Roles.Stream.Owner,
            ctx.resourceAccessRules
          )
          return { projectId }
        }
      },
      Mutation: {
        async automateFunctionRunStatusReport(_parent, { input }) {
          const deps: ReportFunctionRunStatusDeps = {
            getAutomationFunctionRunRecord: getFunctionRun,
            upsertAutomationFunctionRunRecord: upsertAutomationFunctionRun,
            automationRunUpdater: updateAutomationRun
          }

          const payload = {
            ...input,
            contextView: input.contextView ?? null,
            results: (input.results as Automate.AutomateTypes.ResultsSchema) ?? null,
            runId: input.functionRunId,
            status: mapGqlStatusToDbStatus(input.status),
            statusMessage: input.statusMessage ?? null
          }

          const result = await reportFunctionRunStatus(deps)(payload)

          return result
        },
        automateMutations: () => ({})
      },
      Subscription: {
        projectTriggeredAutomationsStatusUpdated: {
          subscribe: filteredSubscribe(
            ProjectSubscriptions.ProjectTriggeredAutomationsStatusUpdated,
            async (payload, args, ctx) => {
              if (payload.projectId !== args.projectId) return false

              await authorizeResolver(
                ctx.userId,
                payload.projectId,
                Roles.Stream.Owner,
                ctx.resourceAccessRules
              )
              return true
            }
          )
        },
        projectAutomationsUpdated: {
          subscribe: filteredSubscribe(
            ProjectSubscriptions.ProjectAutomationsUpdated,
            async (payload, args, ctx) => {
              if (payload.projectId !== args.projectId) return false

              await authorizeResolver(
                ctx.userId,
                payload.projectId,
                Roles.Stream.Owner,
                ctx.resourceAccessRules
              )
              return true
            }
          )
        }
      }
    }
  : {
      /**
       * If automate module is disabled
       */
      Project: {
        automation: () => {
          throw new AutomateApiDisabledError()
        },
        automations: () => {
          throw new AutomateApiDisabledError()
        }
      },
      AutomateMutations: {
        createFunction: () => {
          throw new AutomateApiDisabledError()
        },
        updateFunction: () => {
          throw new AutomateApiDisabledError()
        }
      },
      ProjectAutomationMutations: {
        create: () => {
          throw new AutomateApiDisabledError()
        },
        update: () => {
          throw new AutomateApiDisabledError()
        },
        createRevision: () => {
          throw new AutomateApiDisabledError()
        },
        trigger: () => {
          throw new AutomateApiDisabledError()
        }
      },
      Query: {
        automateValidateAuthCode: () => {
          throw new AutomateApiDisabledError()
        },
        automateFunction: () => {
          throw new AutomateApiDisabledError()
        },
        automateFunctions: () => {
          throw new AutomateApiDisabledError()
        }
      },
      User: {
        automateInfo: () => ({
          hasAutomateGithubApp: false,
          availableGithubOrgs: []
        })
      },
      ServerInfo: {
        automate: () => ({
          availableFunctionTemplates: []
        })
      },
      Mutation: {
        automateFunctionRunStatusReport: () => {
          throw new AutomateApiDisabledError()
        },
        automateMutations: () => ({})
      },
      Subscription: {
        projectTriggeredAutomationsStatusUpdated: {
          subscribe: filteredSubscribe(
            ProjectSubscriptions.ProjectTriggeredAutomationsStatusUpdated,
            () => false
          )
        },
        projectAutomationsUpdated: {
          subscribe: filteredSubscribe(
            ProjectSubscriptions.ProjectAutomationsUpdated,
            () => false
          )
        }
      }
    }) as Resolvers<|MERGE_RESOLUTION|>--- conflicted
+++ resolved
@@ -535,7 +535,6 @@
             userId: ctx.userId!,
             userResourceAccessRules: ctx.resourceAccessRules
           })
-<<<<<<< HEAD
         },
         async createTestAutomationRun(parent, { automationId }, ctx) {
           const create = createTestAutomationRun({
@@ -553,8 +552,6 @@
             automationId,
             userId: ctx.userId!
           })
-=======
->>>>>>> 8550d3f7
         }
       },
       Query: {
