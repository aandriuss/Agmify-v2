--- conflicted
+++ resolved
@@ -342,137 +342,11 @@
                 return null
               }
 
-<<<<<<< HEAD
-      return convertFunctionToGraphQLReturn(fn)
-    }
-  },
-  AutomateMutations: {
-    async createFunction(_parent, args, ctx) {
-      const create = createFunctionFromTemplate({
-        createExecutionEngineFn: createFunction,
-        getUser
-      })
-
-      return (await create({ input: args.input, userId: ctx.userId! })).graphqlReturn
-    },
-    async updateFunction(_parent, args, ctx) {
-      const update = updateFunction({
-        updateFunction: execEngineUpdateFunction,
-        getFunction
-      })
-      return await update({ input: args.input, userId: ctx.userId! })
-    }
-  },
-  ProjectAutomationMutations: {
-    async create(parent, { input }, ctx) {
-      const testAutomateAuthCode = process.env['TEST_AUTOMATE_AUTHENTICATION_CODE']
-      const create = createAutomation({
-        createAuthCode: testAutomateAuthCode
-          ? async () => testAutomateAuthCode
-          : createStoredAuthCode({ redis: getGenericRedis() }),
-        automateCreateAutomation: clientCreateAutomation,
-        storeAutomation,
-        storeAutomationToken
-      })
-
-      return (
-        await create({
-          input,
-          userId: ctx.userId!,
-          projectId: parent.projectId,
-          userResourceAccessRules: ctx.resourceAccessRules
-        })
-      ).automation
-    },
-    async update(parent, { input }, ctx) {
-      const update = updateAutomation({
-        getAutomation,
-        updateAutomation: updateDbAutomation
-      })
-
-      return await update({
-        input,
-        userId: ctx.userId!,
-        projectId: parent.projectId,
-        userResourceAccessRules: ctx.resourceAccessRules
-      })
-    },
-    async createRevision(parent, { input }, ctx) {
-      const create = createAutomationRevision({
-        getAutomation,
-        storeAutomationRevision,
-        getBranchesByIds,
-        getFunctionRelease,
-        getEncryptionKeyPair,
-        getFunctionInputDecryptor: getFunctionInputDecryptor({ buildDecryptor }),
-        getFunctionReleases
-      })
-
-      return await create({
-        input,
-        projectId: parent.projectId,
-        userId: ctx.userId!,
-        userResourceAccessRules: ctx.resourceAccessRules
-      })
-    },
-    async trigger(parent, { automationId }, ctx) {
-      const trigger = manuallyTriggerAutomation({
-        getAutomationTriggerDefinitions,
-        getAutomation,
-        getBranchLatestCommits,
-        triggerFunction: triggerAutomationRevisionRun({
-          automateRunTrigger: triggerAutomationRun,
-          getEncryptionKeyPairFor,
-          getFunctionInputDecryptor: getFunctionInputDecryptor({ buildDecryptor })
-        })
-      })
-
-      await trigger({
-        automationId,
-        userId: ctx.userId!,
-        userResourceAccessRules: ctx.resourceAccessRules,
-        projectId: parent.projectId
-      })
-
-      return true
-    },
-    async createTestAutomation(parent, { input }, ctx) {
-      const create = createTestAutomation({
-        getEncryptionKeyPair,
-        getFunction,
-        storeAutomation,
-        storeAutomationRevision
-      })
-
-      return await create({
-        input,
-        projectId: parent.projectId,
-        userId: ctx.userId!,
-        userResourceAccessRules: ctx.resourceAccessRules
-      })
-    }
-  },
-  Query: {
-    async automateValidateAuthCode(_parent, { code }) {
-      const validate = validateStoredAuthCode({
-        redis: getGenericRedis()
-      })
-      return await validate(code)
-    },
-    async automateFunction(_parent, { id }, ctx) {
-      const fn = await ctx.loaders.automationsApi.getFunction.load(id)
-      if (!fn) {
-        throw new FunctionNotFoundError('Function not found', {
-          info: { id }
-        })
-      }
-=======
               return {
                 ...fn,
                 release
               }
             })
->>>>>>> bd7dd40d
 
           return prepareInputs({
             fns: fnsForRedaction.filter(isNonNullable),
@@ -567,7 +441,8 @@
               ? async () => testAutomateAuthCode
               : createStoredAuthCode({ redis: getGenericRedis() }),
             automateCreateAutomation: clientCreateAutomation,
-            storeAutomation
+            storeAutomation,
+            storeAutomationToken
           })
 
           return (
@@ -630,6 +505,21 @@
           })
 
           return true
+        },
+        async createTestAutomation(parent, { input }, ctx) {
+          const create = createTestAutomation({
+            getEncryptionKeyPair,
+            getFunction,
+            storeAutomation,
+            storeAutomationRevision
+          })
+
+          return await create({
+            input,
+            projectId: parent.projectId,
+            userId: ctx.userId!,
+            userResourceAccessRules: ctx.resourceAccessRules
+          })
         }
       },
       Query: {
