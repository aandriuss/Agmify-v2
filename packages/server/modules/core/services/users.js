'use strict'
const bcrypt = require('bcrypt')
const crs = require('crypto-random-string')
const knex = require('@/db/knex')
const {
  ServerAcl: ServerAclSchema,
  Users: UsersSchema,
  UserEmails
} = require('@/modules/core/dbSchema')
const {
  validateUserPassword,
  updateUserAndNotify,
  MINIMUM_PASSWORD_LENGTH
} = require('@/modules/core/services/users/management')

const Users = () => UsersSchema.knex()
const Acl = () => ServerAclSchema.knex()

const { deleteStream } = require('./streams')
const { LIMITED_USER_FIELDS } = require('@/modules/core/helpers/userHelper')
const {
  getUserByEmail,
  getUsersBaseQuery,
  getUser
} = require('@/modules/core/repositories/users')
const { UsersEmitter, UsersEvents } = require('@/modules/core/events/usersEmitter')
const { pick, omit } = require('lodash')
const { dbLogger } = require('@/logging/logging')
const {
  UserInputError,
  PasswordTooShortError
} = require('@/modules/core/errors/userinput')
const { Roles } = require('@speckle/shared')
const { getServerInfo } = require('@/modules/core/services/generic')
const { sanitizeImageUrl } = require('@/modules/shared/helpers/sanitization')
const {
  createUserEmailFactory,
  findPrimaryEmailForUserFactory,
  findEmailFactory,
  ensureNoPrimaryEmailForUserFactory
} = require('@/modules/core/repositories/userEmails')
const {
  validateAndCreateUserEmailFactory
} = require('@/modules/core/services/userEmails')
const { db } = require('@/db/knex')
const {
  finalizeInvitedServerRegistrationFactory
} = require('@/modules/serverinvites/services/processing')
const {
  deleteServerOnlyInvitesFactory,
  updateAllInviteTargetsFactory
} = require('@/modules/serverinvites/repositories/serverInvites')
const {
  requestNewEmailVerificationFactory
} = require('@/modules/emails/services/verification/request')
<<<<<<< HEAD
const { UserCreateError } = require('@/modules/core/errors/user')
=======
const {
  deleteOldAndInsertNewVerificationFactory
} = require('@/modules/emails/repositories')
const { renderEmail } = require('@/modules/emails/services/emailRendering')
const { sendEmail } = require('@/modules/emails/services/sending')
>>>>>>> 3b47774a

const _changeUserRole = async ({ userId, role }) =>
  await Acl().where({ userId }).update({ role })

const countAdminUsers = async () => {
  const [{ count }] = await Acl().where({ role: Roles.Server.Admin }).count()
  return parseInt(count)
}
const _ensureAtleastOneAdminRemains = async (userId) => {
  if ((await countAdminUsers()) === 1) {
    const currentAdmin = await Acl().where({ role: Roles.Server.Admin }).first()
    if (currentAdmin.userId === userId) {
      throw new UserInputError('Cannot remove the last admin role from the server')
    }
  }
}

const requestNewEmailVerification = requestNewEmailVerificationFactory({
  findEmail: findEmailFactory({ db }),
  getUser,
  getServerInfo,
  deleteOldAndInsertNewVerification: deleteOldAndInsertNewVerificationFactory({ db }),
  renderEmail,
  sendEmail
})

module.exports = {
  /*
    Users
  */

  /**
   * @param {{}} user
   * @param {{skipPropertyValidation: boolean } | undefined} options
   * @returns {Promise<string>}
   */
  async createUser(user, options = undefined) {
    // ONLY ALLOW SKIPPING WHEN CREATING USERS FOR TESTS, IT'S UNSAFE OTHERWISE
    const { skipPropertyValidation = false } = options || {}

    if (!user.email?.length) throw new UserInputError('E-mail address is required')

    let expectedRole = null
    if (user.role) {
      const isValidRole = Object.values(Roles.Server).includes(user.role)
      const isValidIfGuestModeEnabled =
        user.role !== Roles.Server.Guest || (await getServerInfo()).guestModeEnabled
      expectedRole = isValidRole && isValidIfGuestModeEnabled ? user.role : null
    }
    delete user.role

    user = skipPropertyValidation
      ? user
      : pick(user, ['id', 'bio', 'email', 'password', 'name', 'company', 'verified'])

    const newId = crs({ length: 10 })
    user.id = newId
    user.email = user.email.toLowerCase()

    if (!user.name) throw new UserInputError('User name is required')

    if (user.avatar) {
      user.avatar = sanitizeImageUrl(user.avatar)
    }

    if (user.password) {
      if (user.password.length < MINIMUM_PASSWORD_LENGTH)
        throw new PasswordTooShortError(MINIMUM_PASSWORD_LENGTH)
      user.passwordDigest = await bcrypt.hash(user.password, 10)
    }
    delete user.password

    const userEmail = await findEmailFactory({ db })({
      email: user.email
    })
    if (userEmail) throw new UserInputError('Email taken. Try logging in?')

    const [newUser] = (await Users().insert(user, UsersSchema.cols)) || []
    if (!newUser) throw new UserCreateError("Couldn't create user")

    const userRole =
      (await countAdminUsers()) === 0
        ? Roles.Server.Admin
        : expectedRole || Roles.Server.User

    await Acl().insert({ userId: newId, role: userRole })

    const validateAndCreateUserEmail = validateAndCreateUserEmailFactory({
      createUserEmail: createUserEmailFactory({ db }),
      ensureNoPrimaryEmailForUser: ensureNoPrimaryEmailForUserFactory({ db }),
      findEmail: findEmailFactory({ db }),
      updateEmailInvites: finalizeInvitedServerRegistrationFactory({
        deleteServerOnlyInvites: deleteServerOnlyInvitesFactory({ db }),
        updateAllInviteTargets: updateAllInviteTargetsFactory({ db })
      }),
      requestNewEmailVerification
    })

    await validateAndCreateUserEmail({
      userEmail: {
        email: user.email,
        userId: user.id,
        verified: user.verified,
        primary: true
      }
    })

    await UsersEmitter.emit(UsersEvents.Created, { user: newUser })

    return newUser.id
  },

  /**
   * @param {{user: {email: string, name?: string, role?: import('@speckle/shared').ServerRoles, bio?: string, verified?: boolean}}} param0
   * @returns {Promise<{
   *  id: string,
   *  email: string,
   *  isNewUser?: boolean
   * }>}
   */
  async findOrCreateUser({ user }) {
    const userEmail = await findPrimaryEmailForUserFactory({ db })({
      email: user.email
    })
    if (userEmail) return { id: userEmail.userId, email: userEmail.email }

    user.password = crs({ length: 20 })
    user.verified = true // because we trust the external identity provider, no?
    return {
      id: await module.exports.createUser(user),
      email: user.email,
      isNewUser: true
    }
  },

  /**
   * @param {{userId: string}} param0
   * @returns {Promise<import('@/modules/core/helpers/types').UserRecord | null>}
   *TODO: this should be moved to repository
   */
  async getUserById({ userId }) {
    const user = await Users()
      .where({ [UsersSchema.col.id]: userId })
      .leftJoin(UserEmails.name, UserEmails.col.userId, UsersSchema.col.id)
      .where({ [UserEmails.col.primary]: true, [UserEmails.col.userId]: userId })
      .columns([
        ...Object.values(omit(UsersSchema.col, ['email', 'verified'])),
        knex.raw(`(array_agg("user_emails"."email"))[1] as email`),
        knex.raw(`(array_agg("user_emails"."verified"))[1] as verified`)
      ])
      .groupBy(UsersSchema.col.id)
      .first()
    if (user) delete user.passwordDigest
    return user
  },

  // TODO: deprecate
  async getUser(id) {
    const user = await Users()
      .where({ [UsersSchema.col.id]: id })
      .leftJoin(UserEmails.name, UserEmails.col.userId, UsersSchema.col.id)
      .where({ [UserEmails.col.primary]: true, [UserEmails.col.userId]: id })
      .columns([
        ...Object.values(omit(UsersSchema.col, ['email', 'verified'])),
        knex.raw(`(array_agg("user_emails"."email"))[1] as email`),
        knex.raw(`(array_agg("user_emails"."verified"))[1] as verified`)
      ])
      .groupBy(UsersSchema.col.id)
      .first()
    if (user) delete user.passwordDigest
    return user
  },

  // TODO: this should be moved to repository
  async getUserByEmail({ email }) {
    const user = await Users()
      .leftJoin(UserEmails.name, UserEmails.col.userId, UsersSchema.col.id)
      .where({ [UserEmails.col.primary]: true })
      .whereRaw('lower("user_emails"."email") = lower(?)', [email])
      .columns([
        ...Object.values(omit(UsersSchema.col, ['email', 'verified'])),
        knex.raw(`(array_agg("user_emails"."email"))[1] as email`),
        knex.raw(`(array_agg("user_emails"."verified"))[1] as verified`)
      ])
      .groupBy(UsersSchema.col.id)
      .first()
    if (!user) return null
    delete user.passwordDigest
    return user
  },

  async getUserRole(id) {
    const { role } = (await Acl().where({ userId: id }).select('role').first()) || {
      role: null
    }
    return role
  },

  /**
   * @deprecated {Use updateUserAndNotify() or repo method directly}
   */
  async updateUser(id, user) {
    return await updateUserAndNotify(id, user)
  },

  /**
   * @deprecated {Use changePassword()}
   */
  async updateUserPassword({ id, newPassword }) {
    if (newPassword.length < MINIMUM_PASSWORD_LENGTH)
      throw new PasswordTooShortError(MINIMUM_PASSWORD_LENGTH)
    const passwordDigest = await bcrypt.hash(newPassword, 10)
    await Users().where({ id }).update({ passwordDigest })
  },

  /**
   * User search available for normal server users. It's more limited because of the lower access level.
   */
  async searchUsers(searchQuery, limit, cursor, archived = false, emailOnly = false) {
    const prefixedLimitedUserFields = LIMITED_USER_FIELDS.map(
      (field) => `users.${field}`
    )
    const query = Users()
      .join('server_acl', 'users.id', 'server_acl.userId')
      .leftJoin(UserEmails.name, UserEmails.col.userId, UsersSchema.col.id)
      .columns([
        ...Object.values(omit(UsersSchema.col, ['email', 'verified'])).filter((col) =>
          prefixedLimitedUserFields.includes(col)
        ),
        knex.raw(`(array_agg("user_emails"."verified"))[1] as verified`)
      ])
      .groupBy(UsersSchema.col.id)
      .where((queryBuilder) => {
        queryBuilder.where({ [UserEmails.col.email]: searchQuery }) //match full email or partial name
        if (!emailOnly) queryBuilder.orWhere('name', 'ILIKE', `%${searchQuery}%`)
        if (!archived) queryBuilder.andWhere('role', '!=', Roles.Server.ArchivedUser)
      })

    if (cursor) query.andWhere('users.createdAt', '<', cursor)

    const defaultLimit = 25
    query.orderBy('users.createdAt', 'desc').limit(limit || defaultLimit)

    const rows = await query
    return {
      users: rows,
      cursor: rows.length > 0 ? rows[rows.length - 1].createdAt.toISOString() : null
    }
  },

  /**
   * @deprecated {Use validateUserPassword()}
   */
  async validatePasssword({ email, password }) {
    const user = await getUserByEmail(email, { skipClean: true })
    if (!user) return false
    return await validateUserPassword({
      password,
      user
    })
  },

  /**
   * TODO: this should be moved to repository
   * @param {{ deleteAllUserInvites: import('@/modules/serverinvites/domain/operations').DeleteAllUserInvites }} param0
   */
  deleteUser({ deleteAllUserInvites }) {
    return async (id) => {
      //TODO: check for the last admin user to survive
      dbLogger.info('Deleting user ' + id)
      await _ensureAtleastOneAdminRemains(id)
      const streams = await knex.raw(
        `
      -- Get the stream ids with only this user as owner
      SELECT "resourceId" as id
      FROM (
        -- Compute (streamId, ownerCount) table for streams on which the user is owner
        SELECT acl."resourceId", count(*) as cnt
        FROM stream_acl acl
        INNER JOIN
          (
          -- Get streams ids on which the user is owner
          SELECT "resourceId" FROM stream_acl
          WHERE role = '${Roles.Stream.Owner}' AND "userId" = ?
          ) AS us ON acl."resourceId" = us."resourceId"
        WHERE acl.role = '${Roles.Stream.Owner}'
        GROUP BY (acl."resourceId")
      ) AS soc
      WHERE cnt = 1
      `,
        [id]
      )
      for (const i in streams.rows) {
        await deleteStream({ streamId: streams.rows[i].id })
      }

      // Delete all invites (they don't have a FK, so we need to do this manually)
      // THIS REALLY SHOULD BE A REACTION TO THE USER DELETED EVENT EMITTED HER
      await deleteAllUserInvites(id)

      return await Users().where({ id }).del()
    }
  },

  /**
   * TODO: this should be moved to repositories
   * Get all users or filter them with the specified searchQuery. This is meant for
   * server admins, because it exposes the User object (& thus the email).
   * @param {number} limit
   * @param {number} offset
   * @param {string | null} searchQuery
   * @returns {Promise<import('@/modules/core/helpers/userHelper').UserRecord[]>}
   */
  async getUsers(limit = 10, offset = 0, searchQuery = null) {
    // sanitize limit
    const maxLimit = 200
    if (limit > maxLimit) limit = maxLimit

    const query = Users()
      .leftJoin(UserEmails.name, UserEmails.col.userId, UsersSchema.col.id)
      .columns([
        ...Object.values(
          omit(UsersSchema.col, ['email', 'verified', 'passwordDigest'])
        ),
        knex.raw(`(array_agg("user_emails"."email"))[1] as email`),
        knex.raw(`(array_agg("user_emails"."verified"))[1] as verified`)
      ])

    return getUsersBaseQuery(query, { searchQuery })
      .groupBy(UsersSchema.col.id)
      .orderBy(UsersSchema.col.createdAt)
      .limit(limit)
      .offset(offset)
  },

  /**
   * TODO: this should be moved to repositories
   * @param {string|null} searchQuery
   * @returns
   */
  async countUsers(searchQuery = null) {
    const query = Users().leftJoin(
      UserEmails.name,
      UserEmails.col.userId,
      UsersSchema.col.id
    )

    const [userCount] = await getUsersBaseQuery(query, { searchQuery }).count()
    return parseInt(userCount.count)
  },

  async changeUserRole({ userId, role, guestModeEnabled = false }) {
    if (!Object.values(Roles.Server).includes(role))
      throw new UserInputError(`Invalid role specified: ${role}`)
    if (!guestModeEnabled && role === Roles.Server.Guest)
      throw new UserInputError('Guest role is not enabled')
    if (role !== Roles.Server.Admin) await _ensureAtleastOneAdminRemains(userId)
    await _changeUserRole({ userId, role })
  }
}<|MERGE_RESOLUTION|>--- conflicted
+++ resolved
@@ -53,15 +53,12 @@
 const {
   requestNewEmailVerificationFactory
 } = require('@/modules/emails/services/verification/request')
-<<<<<<< HEAD
-const { UserCreateError } = require('@/modules/core/errors/user')
-=======
 const {
   deleteOldAndInsertNewVerificationFactory
 } = require('@/modules/emails/repositories')
 const { renderEmail } = require('@/modules/emails/services/emailRendering')
 const { sendEmail } = require('@/modules/emails/services/sending')
->>>>>>> 3b47774a
+const { UserCreateError } = require('@/modules/core/errors/user')
 
 const _changeUserRole = async ({ userId, role }) =>
   await Acl().where({ userId }).update({ role })
