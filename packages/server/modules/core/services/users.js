'use strict'
const bcrypt = require('bcrypt')
const crs = require('crypto-random-string')
const knex = require('@/db/knex')
const {
  ServerAcl: ServerAclSchema,
  Users: UsersSchema
} = require('@/modules/core/dbSchema')

const Users = () => UsersSchema.knex()
const Acl = () => ServerAclSchema.knex()

const { deleteStream } = require('./streams')
const { LIMITED_USER_FIELDS } = require('@/modules/core/helpers/userHelper')
const { deleteAllUserInvites } = require('@/modules/serverinvites/repositories')
const { UsersEmitter, UsersEvents } = require('@/modules/core/events/usersEmitter')
<<<<<<< HEAD
const { pick } = require('lodash')
=======
const { dbLogger } = require('@/logging/logging')
>>>>>>> 2852789d

const changeUserRole = async ({ userId, role }) =>
  await Acl().where({ userId }).update({ role })

const countAdminUsers = async () => {
  const [{ count }] = await Acl().where({ role: 'server:admin' }).count()
  return parseInt(count)
}
const _ensureAtleastOneAdminRemains = async (userId) => {
  if ((await countAdminUsers()) === 1) {
    const currentAdmin = await Acl().where({ role: 'server:admin' }).first()
    if (currentAdmin.userId === userId) {
      throw new Error('Cannot remove the last admin role from the server')
    }
  }
}

const userByEmailQuery = (email) => Users().whereRaw('lower(email) = lower(?)', [email])

const getUsersBaseQuery = (searchQuery = null) => {
  const query = Users()
  if (searchQuery) {
    query.where((queryBuilder) => {
      queryBuilder
        .where('email', 'ILIKE', `%${searchQuery}%`)
        .orWhere('name', 'ILIKE', `%${searchQuery}%`)
        .orWhere('company', 'ILIKE', `%${searchQuery}%`)
    })
  }
  return query
}

module.exports = {
  /*
    Users
  */

  /**
   * @param {{}} user
   * @param {{skipPropertyValidation: boolean } | undefined} options
   * @returns {Promise<string>}
   */
  async createUser(user, options = undefined) {
    // ONLY ALLOW SKIPPING WHEN CREATING USERS FOR TESTS, IT'S UNSAFE OTHERWISE
    const { skipPropertyValidation = false } = options || {}

    user = skipPropertyValidation
      ? user
      : pick(user, ['id', 'bio', 'email', 'password', 'name', 'company'])

    const newId = crs({ length: 10 })
    user.id = newId
    user.email = user.email.toLowerCase()

    if (user.password) {
      if (user.password.length < 8)
        throw new Error('Password to short; needs to be 8 characters or longer.')
      user.passwordDigest = await bcrypt.hash(user.password, 10)
    }
    delete user.password

    const usr = await userByEmailQuery(user.email).select('id').first()
    if (usr) throw new Error('Email taken. Try logging in?')

    const [newUser] = (await Users().insert(user, UsersSchema.cols)) || []
    if (!newUser) throw new Error("Couldn't create user")

    const userRole = (await countAdminUsers()) === 0 ? 'server:admin' : 'server:user'

    await Acl().insert({ userId: newId, role: userRole })

    await UsersEmitter.emit(UsersEvents.Created, { user: newUser })

    return newUser.id
  },

  async findOrCreateUser({ user }) {
    const existingUser = await userByEmailQuery(user.email).select('id').first()
    if (existingUser) return existingUser

    user.password = crs({ length: 20 })
    user.verified = true // because we trust the external identity provider, no?
    return {
      id: await module.exports.createUser(user),
      email: user.email,
      isNewUser: true
    }
  },

  /**
   * @param {{userId: string}} param0
   * @returns {import('@/modules/core/helpers/userHelper').UserRecord | null}
   */
  async getUserById({ userId }) {
    const user = await Users().where({ id: userId }).select('*').first()
    if (user) delete user.passwordDigest
    return user
  },

  // TODO: deprecate
  async getUser(id) {
    const user = await Users().where({ id }).select('*').first()
    if (user) delete user.passwordDigest
    return user
  },

  async getUserByEmail({ email }) {
    const user = await userByEmailQuery(email).select('*').first()
    if (!user) return null
    delete user.passwordDigest
    return user
  },

  async getUserRole(id) {
    const { role } = (await Acl().where({ userId: id }).select('role').first()) || {
      role: null
    }
    return role
  },

  async updateUser(id, user) {
    delete user.id
    delete user.passwordDigest
    delete user.password
    delete user.email
    await Users().where({ id }).update(user)
  },

  async updateUserPassword({ id, newPassword }) {
    if (newPassword.length < 8)
      throw new Error('Password to short; needs to be 8 characters or longer.')
    const passwordDigest = await bcrypt.hash(newPassword, 10)
    await Users().where({ id }).update({ passwordDigest })
  },

  /**
   * User search available for normal server users. It's more limited because of the lower access level.
   */
  async searchUsers(searchQuery, limit, cursor, archived = false) {
    const query = Users()
      .join('server_acl', 'users.id', 'server_acl.userId')
      .select(...LIMITED_USER_FIELDS)
      .where((queryBuilder) => {
        queryBuilder.where({ email: searchQuery }) //match full email or partial name
        queryBuilder.orWhere('name', 'ILIKE', `%${searchQuery}%`)
        if (!archived) queryBuilder.andWhere('role', '!=', 'server:archived-user')
      })

    if (cursor) query.andWhere('users.createdAt', '<', cursor)

    const defaultLimit = 25
    query.orderBy('users.createdAt', 'desc').limit(limit || defaultLimit)

    const rows = await query
    return {
      users: rows,
      cursor: rows.length > 0 ? rows[rows.length - 1].createdAt.toISOString() : null
    }
  },

  async validatePasssword({ email, password }) {
    const { passwordDigest } = await userByEmailQuery(email)
      .select('passwordDigest')
      .first()
    return bcrypt.compare(password, passwordDigest)
  },

  async deleteUser(id) {
    //TODO: check for the last admin user to survive
    dbLogger.info('Deleting user ' + id)
    await _ensureAtleastOneAdminRemains(id)
    const streams = await knex.raw(
      `
      -- Get the stream ids with only this user as owner
      SELECT "resourceId" as id
      FROM (
        -- Compute (streamId, ownerCount) table for streams on which the user is owner
        SELECT acl."resourceId", count(*) as cnt
        FROM stream_acl acl
        INNER JOIN
          (
          -- Get streams ids on which the user is owner
          SELECT "resourceId" FROM stream_acl
          WHERE role = 'stream:owner' AND "userId" = ?
          ) AS us ON acl."resourceId" = us."resourceId"
        WHERE acl.role = 'stream:owner'
        GROUP BY (acl."resourceId")
      ) AS soc
      WHERE cnt = 1
      `,
      [id]
    )
    for (const i in streams.rows) {
      await deleteStream({ streamId: streams.rows[i].id })
    }

    // Delete all invites (they don't have a FK, so we need to do this manually)
    await deleteAllUserInvites(id)

    return await Users().where({ id }).del()
  },

  /**
   * Get all users or filter them with the specified searchQuery. This is meant for
   * server admins, because it exposes the User object (& thus the email).
   * @returns {Promise<import('@/modules/core/helpers/userHelper').UserRecord[]>}
   */
  async getUsers(limit = 10, offset = 0, searchQuery = null) {
    // sanitize limit
    const maxLimit = 200
    if (limit > maxLimit) limit = maxLimit

    const query = getUsersBaseQuery(searchQuery)
    query.limit(limit).offset(offset)

    const users = await query
    users.map((user) => delete user.passwordDigest)
    return users
  },

  async makeUserAdmin({ userId }) {
    await changeUserRole({ userId, role: 'server:admin' })
  },

  async unmakeUserAdmin({ userId }) {
    // dont delete last admin role
    await _ensureAtleastOneAdminRemains(userId)
    await changeUserRole({ userId, role: 'server:user' })
  },

  async archiveUser({ userId }) {
    // dont change last admin to archived
    await _ensureAtleastOneAdminRemains(userId)
    await changeUserRole({ userId, role: 'server:archived-user' })
  },

  async countUsers(searchQuery = null) {
    const query = getUsersBaseQuery(searchQuery)
    const [userCount] = await query.count()
    return parseInt(userCount.count)
  }
}<|MERGE_RESOLUTION|>--- conflicted
+++ resolved
@@ -14,11 +14,8 @@
 const { LIMITED_USER_FIELDS } = require('@/modules/core/helpers/userHelper')
 const { deleteAllUserInvites } = require('@/modules/serverinvites/repositories')
 const { UsersEmitter, UsersEvents } = require('@/modules/core/events/usersEmitter')
-<<<<<<< HEAD
 const { pick } = require('lodash')
-=======
 const { dbLogger } = require('@/logging/logging')
->>>>>>> 2852789d
 
 const changeUserRole = async ({ userId, role }) =>
   await Acl().where({ userId }).update({ role })
