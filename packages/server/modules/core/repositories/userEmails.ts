--- conflicted
+++ resolved
@@ -12,26 +12,7 @@
 } from '@/modules/core/domain/userEmails/operations'
 import { UserEmail } from '@/modules/core/domain/userEmails/types'
 import { UserEmails } from '@/modules/core/dbSchema'
-<<<<<<< HEAD
-import {
-  UserEmailDeleteError,
-  UserEmailPrimaryAlreadyExistsError
-} from '@/modules/core/errors/userEmails'
-
-const checkPrimaryEmail =
-  ({ db }: { db: Knex }) =>
-  async ({ userId }: { userId: string }) => {
-    const q = db<UserEmail>(UserEmails.name).where({ primary: true, userId }).first()
-
-    const primaryEmail = await q
-
-    if (primaryEmail) {
-      throw new UserEmailPrimaryAlreadyExistsError()
-    }
-  }
-=======
 import { UserEmailDeleteError } from '@/modules/core/errors/userEmails'
->>>>>>> 52af5b72
 
 export const createUserEmailFactory =
   ({ db }: { db: Knex }): CreateUserEmail =>
