--- conflicted
+++ resolved
@@ -12,15 +12,9 @@
 module.exports = (app) => {
   app.options('/objects/:streamId', corsMiddleware())
 
-<<<<<<< HEAD
   app.post('/objects/:streamId', corsMiddleware(), async (req, res) => {
-    const boundLogger = uploadEndpointLogger.child({
-      user: req.context.userId || '-',
-=======
-  app.post('/objects/:streamId', cors(), async (req, res) => {
     req.log = req.log.child({
       userId: req.context.userId || '-',
->>>>>>> 0be2d5ee
       streamId: req.params.streamId
     })
 
