--- conflicted
+++ resolved
@@ -1,11 +1,6 @@
 'use strict'
 const zlib = require('zlib')
-<<<<<<< HEAD
 const { corsMiddleware } = require('@/modules/core/configs/cors')
-const debug = require('debug')
-=======
-const cors = require('cors')
->>>>>>> 2852789d
 
 const { validatePermissionsWriteStream } = require('./authUtils')
 
@@ -15,15 +10,11 @@
 module.exports = (app) => {
   app.options('/api/diff/:streamId', corsMiddleware())
 
-<<<<<<< HEAD
   app.post('/api/diff/:streamId', corsMiddleware(), async (req, res) => {
-=======
-  app.post('/api/diff/:streamId', cors(), async (req, res) => {
     const boundLogger = logger.child({
       userId: req.context.userId || '-',
       streamId: req.params.streamId
     })
->>>>>>> 2852789d
     const hasStreamAccess = await validatePermissionsWriteStream(
       req.params.streamId,
       req
