--- conflicted
+++ resolved
@@ -22,62 +22,13 @@
 import { get } from 'lodash'
 import { ensureError, Optional } from '@speckle/shared'
 import { ServerInviteRecord } from '@/modules/serverinvites/domain/types'
-<<<<<<< HEAD
-import { EnvironmentResourceError } from '@/modules/shared/errors'
-
-const githubStrategyBuilder: AuthStrategyBuilder = async (
-  app,
-  sessionMiddleware,
-  moveAuthParamsToSessionMiddleware,
-  finalizeAuthMiddleware
-) => {
-  const strategy: AuthStrategyMetadata & { callbackUrl: string } = {
-    id: 'github',
-    name: 'Github',
-    icon: 'mdi-github',
-    color: 'grey darken-3',
-    url: '/auth/gh',
-    callbackUrl: '/auth/gh/callback'
-  }
-
-  const myStrategy = new GithubStrategy(
-    {
-      clientID: getGithubClientId(),
-      clientSecret: getGithubClientSecret(),
-      callbackURL: new URL(strategy.callbackUrl, getServerOrigin()).toString(),
-      // WARNING, the 'user:email' scope belongs to the GITHUB scopes
-      // DO NOT change it to our internal scope definitions !!!
-      // You have been warned.
-      scope: ['profile', 'user:email'],
-      passReqToCallback: true
-    },
-    // I've no idea why, but TS refuses to type these params
-    async (
-      req: Request,
-      _accessToken: string,
-      _refreshToken: string,
-      profile: Profile,
-      done: VerifyCallback
-    ) => {
-      const serverInfo = await getServerInfo()
-      const logger = req.log.child({
-        authStrategy: 'github',
-        profileId: profile.id,
-        serverVersion: serverInfo.version
-      })
-
-      try {
-        const email = profile.emails?.[0].value
-        if (!email) {
-          throw new EnvironmentResourceError('No email provided by Github')
-        }
-=======
 import {
   FinalizeInvitedServerRegistration,
   ResolveAuthRedirectPath,
   ValidateServerInvite
 } from '@/modules/serverinvites/services/operations'
 import { PassportAuthenticateHandlerBuilder } from '@/modules/auth/domain/operations'
+import { EnvironmentResourceError } from '@/modules/shared/errors'
 
 const githubStrategyBuilderFactory =
   (deps: {
@@ -129,12 +80,11 @@
           profileId: profile.id,
           serverVersion: serverInfo.version
         })
->>>>>>> 3b47774a
 
         try {
           const email = profile.emails?.[0].value
           if (!email) {
-            throw new Error('No email provided by Github')
+            throw new EnvironmentResourceError('No email provided by Github')
           }
 
           const name = profile.displayName || profile.username
