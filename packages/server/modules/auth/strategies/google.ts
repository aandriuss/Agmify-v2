/* istanbul ignore file */
import passport from 'passport'
import { Strategy as GoogleStrategy } from 'passport-google-oauth20'
import { findOrCreateUser, getUserByEmail } from '@/modules/core/services/users'
import { getServerInfo } from '@/modules/core/services/generic'

import {
  UserInputError,
  UnverifiedEmailSSOLoginError
} from '@/modules/core/errors/userinput'

import { ServerInviteResourceType } from '@/modules/serverinvites/domain/constants'
import { getResourceTypeRole } from '@/modules/serverinvites/helpers/core'
import { AuthStrategyMetadata, AuthStrategyBuilder } from '@/modules/auth/helpers/types'
import {
  getGoogleClientId,
  getGoogleClientSecret
} from '@/modules/shared/helpers/envHelper'
import { ensureError, Optional } from '@speckle/shared'
import { ServerInviteRecord } from '@/modules/serverinvites/domain/types'
<<<<<<< HEAD
import { EnvironmentResourceError } from '@/modules/shared/errors'

const googleStrategyBuilder: AuthStrategyBuilder = async (
  app,
  sessionMiddleware,
  moveAuthParamsToSessionMiddleware,
  finalizeAuthMiddleware
) => {
  const strategy: AuthStrategyMetadata & { callbackUrl: string } = {
    id: 'google',
    name: 'Google',
    icon: 'mdi-google',
    color: 'red darken-3',
    url: '/auth/goog',
    callbackUrl: '/auth/goog/callback'
  }

  const myStrategy = new GoogleStrategy(
    {
      clientID: getGoogleClientId(),
      clientSecret: getGoogleClientSecret(),
      callbackURL: strategy.callbackUrl,
      scope: ['profile', 'email'],
      passReqToCallback: true
    },
    async (req, _accessToken, _refreshToken, profile, done) => {
      const serverInfo = await getServerInfo()
      const logger = req.log.child({
        authStrategy: 'google',
        profileId: profile.id,
        serverVersion: serverInfo.version
      })

      try {
        const email = profile.emails?.[0].value
        if (!email) {
          throw new EnvironmentResourceError('No email provided by Google')
        }
=======
import {
  FinalizeInvitedServerRegistration,
  ResolveAuthRedirectPath,
  ValidateServerInvite
} from '@/modules/serverinvites/services/operations'
import { PassportAuthenticateHandlerBuilder } from '@/modules/auth/domain/operations'

const googleStrategyBuilderFactory =
  (deps: {
    getServerInfo: typeof getServerInfo
    getUserByEmail: typeof getUserByEmail
    findOrCreateUser: typeof findOrCreateUser
    validateServerInvite: ValidateServerInvite
    finalizeInvitedServerRegistration: FinalizeInvitedServerRegistration
    resolveAuthRedirectPath: ResolveAuthRedirectPath
    passportAuthenticateHandlerBuilder: PassportAuthenticateHandlerBuilder
  }): AuthStrategyBuilder =>
  async (
    app,
    sessionMiddleware,
    moveAuthParamsToSessionMiddleware,
    finalizeAuthMiddleware
  ) => {
    const strategy: AuthStrategyMetadata & { callbackUrl: string } = {
      id: 'google',
      name: 'Google',
      icon: 'mdi-google',
      color: 'red darken-3',
      url: '/auth/goog',
      callbackUrl: '/auth/goog/callback'
    }

    const myStrategy = new GoogleStrategy(
      {
        clientID: getGoogleClientId(),
        clientSecret: getGoogleClientSecret(),
        callbackURL: strategy.callbackUrl,
        scope: ['profile', 'email'],
        passReqToCallback: true
      },
      async (req, _accessToken, _refreshToken, profile, done) => {
        const serverInfo = await deps.getServerInfo()
        const logger = req.log.child({
          authStrategy: 'google',
          profileId: profile.id,
          serverVersion: serverInfo.version
        })
>>>>>>> 3b47774a

        try {
          const email = profile.emails?.[0].value
          if (!email) {
            throw new Error('No email provided by Google')
          }

          const name = profile.displayName
          const user = { email, name, avatar: profile._json.picture }

          const existingUser = await deps.getUserByEmail({ email: user.email })

          if (existingUser && !existingUser.verified) {
            throw new UnverifiedEmailSSOLoginError(undefined, {
              info: {
                email: user.email
              }
            })
          }

          // if there is an existing user, go ahead and log them in (regardless of
          // whether the server is invite only or not).
          if (existingUser) {
            const myUser = await deps.findOrCreateUser({ user })
            return done(null, myUser)
          }

          // if the server is invite only and we have no invite id, throw.
          if (serverInfo.inviteOnly && !req.session.token) {
            throw new UserInputError(
              'This server is invite only. Please authenticate yourself through a valid invite link.'
            )
          }

          // validate the invite, if any
          let invite: Optional<ServerInviteRecord> = undefined
          if (req.session.token) {
            invite = await deps.validateServerInvite(user.email, req.session.token)
          }

          // create the user
          const myUser = await deps.findOrCreateUser({
            user: {
              ...user,
              role: invite
                ? getResourceTypeRole(invite.resource, ServerInviteResourceType)
                : undefined,
              verified: !!invite
            }
          })

          // use the invite
          await deps.finalizeInvitedServerRegistration(user.email, myUser.id)

          // Resolve redirect path
          req.authRedirectPath = deps.resolveAuthRedirectPath(invite)

          // return to the auth flow
          return done(null, {
            ...myUser,
            isInvite: !!invite
          })
        } catch (err) {
          const e = ensureError(
            err,
            'Unexpected issue occured while authenticating with Google'
          )
          switch (e.constructor) {
            case UserInputError:
              logger.info(err)
              break
            default:
              logger.error(err)
          }
          return done(err, false, { message: e.message })
        }
      }
    )

    passport.use(myStrategy)

    // 1. Init Auth
    app.get(
      strategy.url,
      sessionMiddleware,
      moveAuthParamsToSessionMiddleware,
      deps.passportAuthenticateHandlerBuilder('google')
    )

    // 2. Auth callback
    app.get(
      strategy.callbackUrl,
      sessionMiddleware,
      deps.passportAuthenticateHandlerBuilder('google'),
      finalizeAuthMiddleware
    )

    return strategy
  }

export = googleStrategyBuilderFactory<|MERGE_RESOLUTION|>--- conflicted
+++ resolved
@@ -18,52 +18,13 @@
 } from '@/modules/shared/helpers/envHelper'
 import { ensureError, Optional } from '@speckle/shared'
 import { ServerInviteRecord } from '@/modules/serverinvites/domain/types'
-<<<<<<< HEAD
-import { EnvironmentResourceError } from '@/modules/shared/errors'
-
-const googleStrategyBuilder: AuthStrategyBuilder = async (
-  app,
-  sessionMiddleware,
-  moveAuthParamsToSessionMiddleware,
-  finalizeAuthMiddleware
-) => {
-  const strategy: AuthStrategyMetadata & { callbackUrl: string } = {
-    id: 'google',
-    name: 'Google',
-    icon: 'mdi-google',
-    color: 'red darken-3',
-    url: '/auth/goog',
-    callbackUrl: '/auth/goog/callback'
-  }
-
-  const myStrategy = new GoogleStrategy(
-    {
-      clientID: getGoogleClientId(),
-      clientSecret: getGoogleClientSecret(),
-      callbackURL: strategy.callbackUrl,
-      scope: ['profile', 'email'],
-      passReqToCallback: true
-    },
-    async (req, _accessToken, _refreshToken, profile, done) => {
-      const serverInfo = await getServerInfo()
-      const logger = req.log.child({
-        authStrategy: 'google',
-        profileId: profile.id,
-        serverVersion: serverInfo.version
-      })
-
-      try {
-        const email = profile.emails?.[0].value
-        if (!email) {
-          throw new EnvironmentResourceError('No email provided by Google')
-        }
-=======
 import {
   FinalizeInvitedServerRegistration,
   ResolveAuthRedirectPath,
   ValidateServerInvite
 } from '@/modules/serverinvites/services/operations'
 import { PassportAuthenticateHandlerBuilder } from '@/modules/auth/domain/operations'
+import { EnvironmentResourceError } from '@/modules/shared/errors'
 
 const googleStrategyBuilderFactory =
   (deps: {
@@ -105,12 +66,11 @@
           profileId: profile.id,
           serverVersion: serverInfo.version
         })
->>>>>>> 3b47774a
 
         try {
           const email = profile.emails?.[0].value
           if (!email) {
-            throw new Error('No email provided by Google')
+            throw new EnvironmentResourceError('No email provided by Google')
           }
 
           const name = profile.displayName
