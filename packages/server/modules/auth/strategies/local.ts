--- conflicted
+++ resolved
@@ -10,34 +10,19 @@
   isRateLimitBreached
 } from '@/modules/core/services/ratelimiter'
 import { getIpFromRequest } from '@/modules/shared/utils/ip'
-<<<<<<< HEAD
 import { UserInputError } from '@/modules/core/errors/userinput'
-import {
-  findServerInviteFactory,
-  deleteServerOnlyInvitesFactory,
-  updateAllInviteTargetsFactory
-} from '@/modules/serverinvites/repositories/serverInvites'
-import db from '@/db/knex'
-=======
-import { NoInviteFoundError } from '@/modules/serverinvites/errors'
-import { UserInputError, PasswordTooShortError } from '@/modules/core/errors/userinput'
 
->>>>>>> 3b47774a
 import { ServerInviteResourceType } from '@/modules/serverinvites/domain/constants'
 import { getResourceTypeRole } from '@/modules/serverinvites/helpers/core'
 import { AuthStrategyMetadata, AuthStrategyBuilder } from '@/modules/auth/helpers/types'
 import { ServerInviteRecord } from '@/modules/serverinvites/domain/types'
-<<<<<<< HEAD
 import { Optional } from '@speckle/shared'
-import { UnauthorizedError } from '@/modules/shared/errors'
-=======
-import { ensureError, Optional } from '@speckle/shared'
 import {
   FinalizeInvitedServerRegistration,
   ResolveAuthRedirectPath,
   ValidateServerInvite
 } from '@/modules/serverinvites/services/operations'
->>>>>>> 3b47774a
+import { UnauthorizedError } from '@/modules/shared/errors'
 
 const localStrategyBuilderFactory =
   (deps: {
@@ -54,23 +39,6 @@
     app,
     sessionMiddleware,
     moveAuthParamsToSessionMiddleware,
-<<<<<<< HEAD
-    async (req, res, next) => {
-      const valid = await validatePasssword({
-        email: req.body.email,
-        password: req.body.password
-      })
-
-      if (!valid) throw new UnauthorizedError('Invalid credentials.')
-
-      const user = await getUserByEmail({ email: req.body.email })
-      if (!user) throw new UnauthorizedError('Invalid credentials.')
-      req.user = { id: user.id, email: user.email }
-
-      return next()
-    },
-=======
->>>>>>> 3b47774a
     finalizeAuthMiddleware
   ) => {
     const strategy: AuthStrategyMetadata = {
@@ -81,96 +49,24 @@
       url: '/auth/local'
     }
 
-<<<<<<< HEAD
-  // POST Register
-  app.post(
-    '/auth/local/register',
-    sessionMiddleware,
-    moveAuthParamsToSessionMiddleware,
-    async (req, res, next) => {
-      if (!req.body.password) throw new UserInputError('Password missing')
-
-      const user = req.body
-      const ip = getIpFromRequest(req)
-      if (ip) user.ip = ip
-      const source = ip ? ip : 'unknown'
-      const rateLimitResult = await getRateLimitResult('USER_CREATE', source)
-      if (isRateLimitBreached(rateLimitResult)) {
-        return sendRateLimitResponse(res, rateLimitResult)
-      }
-
-      const serverInfo = await getServerInfo()
-      // 1. if the server is invite only you must have an invite
-      if (serverInfo.inviteOnly && !req.session.token)
-        throw new UserInputError(
-          'This server is invite only. Please provide an invite id.'
-        )
-
-      // 2. if you have an invite it must be valid, both for invite only and public servers
-      let invite: Optional<ServerInviteRecord> = undefined
-      if (req.session.token) {
-        invite = await validateServerInviteFactory({
-          findServerInvite: findServerInviteFactory({ db })
-        })(user.email, req.session.token)
-      }
-
-      // 3. at this point we know, that we have one of these cases:
-      //    * the server is invite only and the user has a valid invite
-      //    * the server public and the user has a valid invite
-      //    * the server public and the user doesn't have an invite
-      // so we go ahead and register the user
-      const userId = await createUser({
-        ...user,
-        role: invite
-          ? getResourceTypeRole(invite.resource, ServerInviteResourceType)
-          : undefined,
-        verified: !!invite
-      })
-      req.user = {
-        id: userId,
-        email: user.email,
-        isNewUser: true,
-        isInvite: !!invite
-      }
-      req.log = req.log.child({ userId })
-
-      // 4. use up all server-only invites the email had attached to it
-      await finalizeInvitedServerRegistrationFactory({
-        deleteServerOnlyInvites: deleteServerOnlyInvitesFactory({ db }),
-        updateAllInviteTargets: updateAllInviteTargetsFactory({ db })
-      })(user.email, userId)
-
-      // Resolve redirect path
-      req.authRedirectPath = resolveAuthRedirectPathFactory()(invite)
-
-      return next()
-    },
-    finalizeAuthMiddleware
-  )
-=======
     // POST Login
     app.post(
       '/auth/local/login',
       sessionMiddleware,
       moveAuthParamsToSessionMiddleware,
       async (req, res, next) => {
-        try {
-          const valid = await deps.validatePassword({
-            email: req.body.email,
-            password: req.body.password
-          })
+        const valid = await deps.validatePassword({
+          email: req.body.email,
+          password: req.body.password
+        })
 
-          if (!valid) throw new UserInputError('Invalid credentials.')
+        if (!valid) throw new UnauthorizedError('Invalid credentials.')
 
-          const user = await deps.getUserByEmail({ email: req.body.email })
-          if (!user) throw new UserInputError('Invalid credentials.')
-          req.user = { id: user.id, email: user.email }
+        const user = await deps.getUserByEmail({ email: req.body.email })
+        if (!user) throw new UnauthorizedError('Invalid credentials.')
+        req.user = { id: user.id, email: user.email }
 
-          return next()
-        } catch (err) {
-          req.log.info({ err }, 'Error while logging in.')
-          return res.status(401).send({ err: true, message: 'Invalid credentials.' })
-        }
+        return next()
       },
       finalizeAuthMiddleware
     )
@@ -181,75 +77,60 @@
       sessionMiddleware,
       moveAuthParamsToSessionMiddleware,
       async (req, res, next) => {
-        const serverInfo = await deps.getServerInfo()
-        try {
-          if (!req.body.password) throw new UserInputError('Password missing')
+        const serverInfo = await getServerInfo()
+        if (!req.body.password) throw new UserInputError('Password missing')
 
-          const user = req.body
-          const ip = getIpFromRequest(req)
-          if (ip) user.ip = ip
-          const source = ip ? ip : 'unknown'
-          const rateLimitResult = await deps.getRateLimitResult('USER_CREATE', source)
-          if (isRateLimitBreached(rateLimitResult)) {
-            return sendRateLimitResponse(res, rateLimitResult)
-          }
+        const user = req.body
+        const ip = getIpFromRequest(req)
+        if (ip) user.ip = ip
+        const source = ip ? ip : 'unknown'
+        const rateLimitResult = await getRateLimitResult('USER_CREATE', source)
+        if (isRateLimitBreached(rateLimitResult)) {
+          return sendRateLimitResponse(res, rateLimitResult)
+        }
 
-          // 1. if the server is invite only you must have an invite
-          if (serverInfo.inviteOnly && !req.session.token)
-            throw new UserInputError(
-              'This server is invite only. Please provide an invite id.'
-            )
+        // 1. if the server is invite only you must have an invite
+        if (serverInfo.inviteOnly && !req.session.token)
+          throw new UserInputError(
+            'This server is invite only. Please provide an invite id.'
+          )
 
-          // 2. if you have an invite it must be valid, both for invite only and public servers
-          let invite: Optional<ServerInviteRecord> = undefined
-          if (req.session.token) {
-            invite = await deps.validateServerInvite(user.email, req.session.token)
-          }
+        // 2. if you have an invite it must be valid, both for invite only and public servers
+        let invite: Optional<ServerInviteRecord> = undefined
+        if (req.session.token) {
+          invite = await deps.validateServerInvite(user.email, req.session.token)
+        }
 
-          // 3. at this point we know, that we have one of these cases:
-          //    * the server is invite only and the user has a valid invite
-          //    * the server public and the user has a valid invite
-          //    * the server public and the user doesn't have an invite
-          // so we go ahead and register the user
-          const userId = await deps.createUser({
-            ...user,
-            role: invite
-              ? getResourceTypeRole(invite.resource, ServerInviteResourceType)
-              : undefined,
-            verified: !!invite
-          })
-          req.user = {
-            id: userId,
-            email: user.email,
-            isNewUser: true,
-            isInvite: !!invite
-          }
-          req.log = req.log.child({ userId })
+        // 3. at this point we know, that we have one of these cases:
+        //    * the server is invite only and the user has a valid invite
+        //    * the server public and the user has a valid invite
+        //    * the server public and the user doesn't have an invite
+        // so we go ahead and register the user
+        const userId = await deps.createUser({
+          ...user,
+          role: invite
+            ? getResourceTypeRole(invite.resource, ServerInviteResourceType)
+            : undefined,
+          verified: !!invite
+        })
+        req.user = {
+          id: userId,
+          email: user.email,
+          isNewUser: true,
+          isInvite: !!invite
+        }
+        req.log = req.log.child({ userId })
 
-          // 4. use up all server-only invites the email had attached to it
-          await deps.finalizeInvitedServerRegistration(user.email, userId)
+        // 4. use up all server-only invites the email had attached to it
+        await deps.finalizeInvitedServerRegistration(user.email, userId)
 
-          // Resolve redirect path
-          req.authRedirectPath = deps.resolveAuthRedirectPath(invite)
+        // Resolve redirect path
+        req.authRedirectPath = deps.resolveAuthRedirectPath(invite)
 
-          return next()
-        } catch (err) {
-          const e = ensureError(err, 'Unexpected issue occured while registering')
-          switch (e.constructor) {
-            case PasswordTooShortError:
-            case UserInputError:
-            case NoInviteFoundError:
-              req.log.info({ err }, 'Error while registering.')
-              return res.status(400).send({ err: e.message })
-            default:
-              req.log.error(err, 'Error while registering.')
-              return res.status(500).send({ err: e.message })
-          }
-        }
+        return next()
       },
       finalizeAuthMiddleware
     )
->>>>>>> 3b47774a
 
     return strategy
   }
