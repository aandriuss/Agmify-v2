extend type Project {
  """
  Returns a flat list of all models
  """
  models(cursor: String, limit: Int! = 25, filter: ProjectModelsFilter): ModelCollection
  """
<<<<<<< HEAD
  Returns a tree of all the project's models and submodels.
  """
  structuredModels: StructuredModelCollection
  model(id: String): Model
=======
  Return's a project's models in a tree view with submodels being nested under parent models
  real or fake (with a foo/bar model, it will be nested under foo even if such a model doesn't actually exist)
  """
  modelsTree: [ModelsTreeItem!]!
  """
  Returns a specific model
  """
  model(id: String!): Model
  """
  Return a model tree of children for the specified model name
  """
  modelChildrenTree(fullName: String!): [ModelsTreeItem!]!
>>>>>>> 09667f54
}

type Model {
  id: ID!
  name: String!
  author: LimitedUser!
  description: String
  createdAt: DateTime!
  updatedAt: DateTime!
  versionCount: Int!
  previewUrl: String
  commentThreadCount: Int!
<<<<<<< HEAD
  versions(limit: Int! = 25, cursor: String): VersionCollection
=======
  """
  Return a model tree of children
  """
  childrenTree: [ModelsTreeItem!]!
>>>>>>> 09667f54
}

type ModelCollection {
  totalCount: Int!
  cursor: String
  items: [Model!]!
}

<<<<<<< HEAD
type StructuredModelCollection {
  totalCount: Int!
  structure: StructuredModel
}

type StructuredModel {
  name: String!
  model: Model
  children: [StructuredModel]
=======
type ModelsTreeItem {
  name: String!
  fullName: String!
  """
  Nullable cause the item can represent a parent that doesn't actually exist as a model on its own.
  E.g. A model named "foo/bar" is supposed to be a child of "foo" and will be represented as such,
  even if "foo" doesn't exist as its own model.
  """
  model: Model
  """
  Whether or not this item has nested children models
  """
  hasChildren: Boolean!
  children: [ModelsTreeItem!]!
  updatedAt: DateTime!
>>>>>>> 09667f54
}

type Version {
  id: ID!
  referencedObject: String!
  message: String
  sourceApplication: String
<<<<<<< HEAD
  authorName: String
  authorId: String
  authorAvatar: String
  createdAt: DateTime
=======
  author: LimitedUser!
>>>>>>> 09667f54
}

type VersionCollection {
  totalCount: Int!
  cursor: String
  items: [Version!]!
}

<<<<<<< HEAD
type ModelMutations {
  create(projectId: String!, modelName: String!, modelDescription: String): String!
    @hasServerRole(role: SERVER_USER)
    @hasScope(scope: "streams:write")
  # edit(
  #   projectId: String!
  #   modelId: String!
  #   modelName: String
  #   modelDescription: String
  # ): Boolean! @hasServerRole(role: SERVER_USER) @hasScope(scope: "streams:write")
  # delete(projectId: String!, modelId: String!): Boolean!
  #   @hasServerRole(role: SERVER_USER)
  #   @hasScope(scope: "streams:write")
}

extend type Mutation {
  modelMutations: ModelMutations!
}

=======
>>>>>>> 09667f54
input ProjectModelsFilter {
  """
  Filter by source apps used in models
  """
  sourceApps: [String!]
  """
  Filter by IDs of contributors who participated in models
  """
  contributors: [String!]
}<|MERGE_RESOLUTION|>--- conflicted
+++ resolved
@@ -4,12 +4,6 @@
   """
   models(cursor: String, limit: Int! = 25, filter: ProjectModelsFilter): ModelCollection
   """
-<<<<<<< HEAD
-  Returns a tree of all the project's models and submodels.
-  """
-  structuredModels: StructuredModelCollection
-  model(id: String): Model
-=======
   Return's a project's models in a tree view with submodels being nested under parent models
   real or fake (with a foo/bar model, it will be nested under foo even if such a model doesn't actually exist)
   """
@@ -22,7 +16,6 @@
   Return a model tree of children for the specified model name
   """
   modelChildrenTree(fullName: String!): [ModelsTreeItem!]!
->>>>>>> 09667f54
 }
 
 type Model {
@@ -35,14 +28,10 @@
   versionCount: Int!
   previewUrl: String
   commentThreadCount: Int!
-<<<<<<< HEAD
-  versions(limit: Int! = 25, cursor: String): VersionCollection
-=======
   """
   Return a model tree of children
   """
   childrenTree: [ModelsTreeItem!]!
->>>>>>> 09667f54
 }
 
 type ModelCollection {
@@ -51,17 +40,6 @@
   items: [Model!]!
 }
 
-<<<<<<< HEAD
-type StructuredModelCollection {
-  totalCount: Int!
-  structure: StructuredModel
-}
-
-type StructuredModel {
-  name: String!
-  model: Model
-  children: [StructuredModel]
-=======
 type ModelsTreeItem {
   name: String!
   fullName: String!
@@ -77,7 +55,6 @@
   hasChildren: Boolean!
   children: [ModelsTreeItem!]!
   updatedAt: DateTime!
->>>>>>> 09667f54
 }
 
 type Version {
@@ -85,14 +62,7 @@
   referencedObject: String!
   message: String
   sourceApplication: String
-<<<<<<< HEAD
-  authorName: String
-  authorId: String
-  authorAvatar: String
-  createdAt: DateTime
-=======
   author: LimitedUser!
->>>>>>> 09667f54
 }
 
 type VersionCollection {
@@ -101,28 +71,6 @@
   items: [Version!]!
 }
 
-<<<<<<< HEAD
-type ModelMutations {
-  create(projectId: String!, modelName: String!, modelDescription: String): String!
-    @hasServerRole(role: SERVER_USER)
-    @hasScope(scope: "streams:write")
-  # edit(
-  #   projectId: String!
-  #   modelId: String!
-  #   modelName: String
-  #   modelDescription: String
-  # ): Boolean! @hasServerRole(role: SERVER_USER) @hasScope(scope: "streams:write")
-  # delete(projectId: String!, modelId: String!): Boolean!
-  #   @hasServerRole(role: SERVER_USER)
-  #   @hasScope(scope: "streams:write")
-}
-
-extend type Mutation {
-  modelMutations: ModelMutations!
-}
-
-=======
->>>>>>> 09667f54
 input ProjectModelsFilter {
   """
   Filter by source apps used in models
