extend type Query {
  """
  Gets the profile of the authenticated user or null if not authenticated
  """
  activeUser: User

  """
  Get the (limited) profile information of another server user
  """
  otherUser(id: String!): LimitedUser
    @hasServerRole(role: SERVER_GUEST)
    @hasScope(scope: "users:read")

  """
  Gets the profile of a user. If no id argument is provided, will return the current authenticated user's profile (as extracted from the authorization header).
  """
  user(id: String): User
    @deprecated(
      reason: "To be removed in the near future! Use 'activeUser' to get info about the active user or 'otherUser' to get info about another user."
    )

  """
  Get all (or search for specific) users, registered or invited, from the server in a paginated view.
  The query looks for matches in name, company and email.
  """
  adminUsers(
    limit: Int! = 25
    offset: Int! = 0
    query: String = null
  ): AdminUsersListCollection
<<<<<<< HEAD
    @hasServerRole(role: SERVER_ADMIN)
=======
    @deprecated(reason: "use admin.UserList instead")
    @hasRole(role: "server:admin")
>>>>>>> ebb61228
    @hasScope(scope: "users:read")

  """
  Search for users and return limited metadata about them, if you have the server:user role.
  The query looks for matches in name & email
  """
  userSearch(
    query: String!
    limit: Int! = 25
    cursor: String
    archived: Boolean = false
    emailOnly: Boolean = false
  ): UserSearchResultCollection!

  """
  Validate password strength
  """
  userPwdStrength(pwd: String!): PasswordStrengthCheckResults!
}

type PasswordStrengthCheckResults {
  """
  Integer from 0-4 (useful for implementing a strength bar):
  0 too guessable: risky password. (guesses < 10^3)
  1 very guessable: protection from throttled online attacks. (guesses < 10^6)
  2 somewhat guessable: protection from unthrottled online attacks. (guesses < 10^8)
  3 safely unguessable: moderate protection from offline slow-hash scenario. (guesses < 10^10)
  4 very unguessable: strong protection from offline slow-hash scenario. (guesses >= 10^10)
  """
  score: Int!

  """
  Verbal feedback to help choose better passwords. set when score <= 2.
  """
  feedback: PasswordStrengthCheckFeedback!
}

type PasswordStrengthCheckFeedback {
  warning: String
  suggestions: [String!]!
}

"""
Full user type, should only be used in the context of admin operations or
when a user is reading/writing info about himself
"""
type User {
  id: ID!
  """
  E-mail can be null, if it's requested for a user other than the authenticated one
  and the user isn't an admin
  """
  email: String
  name: String!
  bio: String
  company: String
  avatar: String
  verified: Boolean
  profiles: JSONObject
  role: String
  """
  Whether post-sign up onboarding has been finished or skipped entirely
  """
  isOnboardingFinished: Boolean @isOwner
  createdAt: DateTime @isOwner
}

"""
Limited user type, for showing public info about a user
to another user
"""
type LimitedUser {
  id: ID!
  name: String!
  bio: String
  company: String
  avatar: String
  verified: Boolean
  role: String
}

"""
A representation of a registered or invited user in the admin users list. Either registeredUser
or invitedUser will always be set, both values can't be null.
"""
type AdminUsersListItem {
  registeredUser: User
  invitedUser: ServerInvite
  id: String!
}

type AdminUsersListCollection {
  totalCount: Int!
  items: [AdminUsersListItem!]!
}

type UserSearchResultCollection {
  cursor: String
  items: [LimitedUser!]!
}

type ActiveUserMutations {
  """
  Mark onboarding as complete
  """
  finishOnboarding: Boolean!

  """
  Edit a user's profile
  """
  update(user: UserUpdateInput!): User!
}

extend type Mutation {
  """
  Edits a user's profile.
  """
  userUpdate(user: UserUpdateInput!): Boolean!
    @deprecated(reason: "Use activeUserMutations version")

  """
  Delete a user's account.
  """
  userDelete(userConfirmation: UserDeleteInput!): Boolean!
    @hasServerRole(role: SERVER_GUEST)
    @hasScope(scope: "profile:delete")

  adminDeleteUser(userConfirmation: UserDeleteInput!): Boolean!
    @hasServerRole(role: SERVER_ADMIN)

  userRoleChange(userRoleInput: UserRoleInput!): Boolean!
    @hasServerRole(role: SERVER_ADMIN)

  """
  Various Active User oriented mutations
  """
  activeUserMutations: ActiveUserMutations! @hasServerRole(role: SERVER_GUEST)
}

input UserRoleInput {
  id: String!
  role: String!
}

input UserUpdateInput {
  name: String
  company: String
  bio: String
  avatar: String
}

input UserDeleteInput {
  email: String!
}<|MERGE_RESOLUTION|>--- conflicted
+++ resolved
@@ -28,12 +28,8 @@
     offset: Int! = 0
     query: String = null
   ): AdminUsersListCollection
-<<<<<<< HEAD
     @hasServerRole(role: SERVER_ADMIN)
-=======
     @deprecated(reason: "use admin.UserList instead")
-    @hasRole(role: "server:admin")
->>>>>>> ebb61228
     @hasScope(scope: "users:read")
 
   """
