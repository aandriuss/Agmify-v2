--- conflicted
+++ resolved
@@ -22,13 +22,9 @@
     orderBy: String
     visibility: String
     limit: Int = 25
-<<<<<<< HEAD
-  ): StreamCollection @hasServerRole(role: SERVER_ADMIN)
-=======
   ): StreamCollection
-    @hasRole(role: "server:admin")
+    @hasServerRole(role: SERVER_ADMIN)
     @deprecated(reason: "use admin.projectList instead")
->>>>>>> ebb61228
 
   """
   All of the discoverable streams of the server
