--- conflicted
+++ resolved
@@ -9,11 +9,8 @@
   Side,
   Vector3
 } from 'three'
-<<<<<<< HEAD
 import { MeshBVHVisualizer } from 'three-mesh-bvh'
-=======
 import { BatchObject } from '../batching/BatchObject.js'
->>>>>>> 7c5130d6
 import { ExtendedTriangle, HitPointInfo } from 'three-mesh-bvh'
 import type {
   ExtendedMeshIntersection,
