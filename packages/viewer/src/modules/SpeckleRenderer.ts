--- conflicted
+++ resolved
@@ -57,11 +57,8 @@
 import { SpeckleMaterial } from './materials/SpeckleMaterial'
 import { SpeckleWebGLRenderer } from './objects/SpeckleWebGLRenderer'
 import { SpeckleTypeAllRenderables } from './loaders/GeometryConverter'
-<<<<<<< HEAD
 import SpeckleInstancedMesh from './objects/SpeckleInstancedMesh'
-=======
 import { BaseSpecklePass } from './pipeline/SpecklePass'
->>>>>>> 1b8f989c
 
 export class RenderingStats {
   private renderTimeAcc = 0
