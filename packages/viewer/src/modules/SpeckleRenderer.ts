import {
  ACESFilmicToneMapping,
  AnimationMixer,
  Box3,
  Box3Helper,
  Camera,
  CameraHelper,
  Color,
  DirectionalLight,
  DirectionalLightHelper,
  Group,
  Intersection,
  Matrix4,
  Mesh,
  Object3D,
  Plane,
  RGBADepthPacking,
  Scene,
  Sphere,
  Spherical,
  sRGBEncoding,
  Texture,
  Vector3,
  VSMShadowMap,
  WebGLRenderer
} from 'three'
import { Batch, GeometryType } from './batching/Batch'
import Batcher from './batching/Batcher'
import { Geometry, GeometryAttributes } from './converter/Geometry'
import { SpeckleType } from './converter/GeometryConverter'
import { FilterMaterial } from './filtering/FilteringManager'
import Input, { InputOptionsDefault } from './input/Input'
import { Intersections } from './Intersections'
import SpeckleDepthMaterial from './materials/SpeckleDepthMaterial'
import SpeckleStandardMaterial from './materials/SpeckleStandardMaterial'
import { NodeRenderView } from './tree/NodeRenderView'
import { Viewer } from './Viewer'
import { TreeNode, WorldTree } from './tree/WorldTree'
import {
  CanonicalView,
  DefaultLightConfiguration,
  InlineView,
  PolarView,
  SelectionEvent,
  SpeckleView,
  SunLightConfiguration,
  ViewerEvent
} from '../IViewer'
import { FBXLoader } from 'three/examples/jsm/loaders/FBXLoader'
import { EXRLoader } from 'three/examples/jsm/loaders/EXRLoader'

export default class SpeckleRenderer {
  private readonly SHOW_HELPERS = false
  private _renderer: WebGLRenderer
  public scene: Scene
  private rootGroup: Group
  private batcher: Batcher
  private intersections: Intersections
  private input: Input
  private sun: DirectionalLight
  private sunTarget: Object3D
  private sunConfiguration: SunLightConfiguration = DefaultLightConfiguration
  public viewer: Viewer // TEMPORARY
  private filterBatchRecording: string[]
  private mixers = []

  public get renderer(): WebGLRenderer {
    return this._renderer
  }

  public set indirectIBL(texture: Texture) {
    this.scene.environment = texture
  }

  public set indirectIBLIntensity(value: number) {
    const batches = this.batcher.getBatches(undefined, GeometryType.MESH)
    for (let k = 0; k < batches.length; k++) {
      let material: SpeckleStandardMaterial | SpeckleStandardMaterial[] = (
        batches[k].renderObject as Mesh
      ).material as SpeckleStandardMaterial | SpeckleStandardMaterial[]
      material = Array.isArray(material) ? material : [material]
      for (let k = 0; k < material.length; k++) {
        material[k].envMapIntensity = value
      }
    }
  }

  /** TEMPORARY for backwards compatibility */
  public get allObjects() {
    return this.scene.getObjectByName('ContentGroup')
  }

  public subtree(subtreeId: string) {
    return this.scene.getObjectByName(subtreeId)
  }

  public get sceneBox() {
    return new Box3().setFromObject(this.allObjects)
  }

  public get sceneSphere() {
    return this.sceneBox.getBoundingSphere(new Sphere())
  }

  public get sceneCenter() {
    return this.sceneBox.getCenter(new Vector3())
  }

  public get sunLight() {
    return this.sun
  }

  public constructor(viewer: Viewer /** TEMPORARY */) {
    this.scene = new Scene()
    this.rootGroup = new Group()
    this.rootGroup.name = 'ContentGroup'
    this.scene.add(this.rootGroup)

    this.batcher = new Batcher()
    this.intersections = new Intersections()
    this.viewer = viewer
  }

  public create(container: HTMLElement) {
    this._renderer = new WebGLRenderer({
      antialias: true,
      alpha: true,
      preserveDrawingBuffer: true
    })
    this._renderer.setClearColor(0xcccccc, 0)
    this._renderer.setPixelRatio(window.devicePixelRatio)
    this._renderer.outputEncoding = sRGBEncoding
    this._renderer.toneMapping = ACESFilmicToneMapping
    this._renderer.toneMappingExposure = 0.5
    this.renderer.shadowMap.enabled = true
    this.renderer.shadowMap.type = VSMShadowMap
    this.renderer.shadowMap.autoUpdate = false
    this.renderer.shadowMap.needsUpdate = true
    this.renderer.physicallyCorrectLights = true

    this._renderer.setSize(container.offsetWidth, container.offsetHeight)
    container.appendChild(this._renderer.domElement)

    this.input = new Input(this._renderer.domElement, InputOptionsDefault)
    this.input.on(ViewerEvent.ObjectClicked, this.onObjectClick.bind(this))
    this.input.on('object-clicked-debug', this.onObjectClickDebug.bind(this))
    this.input.on(ViewerEvent.ObjectDoubleClicked, this.onObjectDoubleClick.bind(this))

    this.addDirectLights()
    if (this.SHOW_HELPERS) {
      const helpers = new Group()
      helpers.name = 'Helpers'
      this.scene.add(helpers)

      const sceneBoxHelper = new Box3Helper(this.sceneBox, new Color(0x0000ff))
      sceneBoxHelper.name = 'SceneBoxHelper'
      helpers.add(sceneBoxHelper)

      const dirLightHelper = new DirectionalLightHelper(this.sun, 50, 0xff0000)
      dirLightHelper.name = 'DirLightHelper'
      helpers.add(dirLightHelper)

      const camHelper = new CameraHelper(this.sun.shadow.camera)
      camHelper.name = 'CamHelper'
      helpers.add(camHelper)
    }
  }

  public update(deltaTime: number) {
    this.batcher.update(deltaTime)
    const viewer = new Vector3()
    const viewerLow = new Vector3()
    const viewerHigh = new Vector3()

    viewer.set(
      this.sun.shadow.camera.matrixWorld.elements[12],
      this.sun.shadow.camera.matrixWorld.elements[13],
      this.sun.shadow.camera.matrixWorld.elements[14]
    )
    Geometry.DoubleToHighLowVector(viewer, viewerLow, viewerHigh)

    const rteView = new Matrix4()
    rteView.copy(this.sun.shadow.camera.matrixWorldInverse)
    rteView.elements[12] = 0
    rteView.elements[13] = 0
    rteView.elements[14] = 0

    const meshBatches = this.batcher.getBatches(undefined, GeometryType.MESH)
    for (let k = 0; k < meshBatches.length; k++) {
      const meshBatch: Mesh = meshBatches[k].renderObject as Mesh
      if (meshBatch.isMesh) {
        const rteModelView = new Matrix4()
        rteModelView.copy(rteView)
        rteModelView.multiply(meshBatch.matrixWorld)
        const depthMaterial: SpeckleDepthMaterial =
          meshBatch.customDepthMaterial as SpeckleDepthMaterial
        if (depthMaterial) {
          depthMaterial.userData.uViewer_low.value.copy(viewerLow)
          depthMaterial.userData.uViewer_high.value.copy(viewerHigh)
          depthMaterial.userData.rteModelViewMatrix.value.copy(rteModelView)
          depthMaterial.needsUpdate = true
        }

        const shadowMatrix = new Matrix4()
        shadowMatrix.set(
          0.5,
          0.0,
          0.0,
          0.5,
          0.0,
          0.5,
          0.0,
          0.5,
          0.0,
          0.0,
          0.5,
          0.5,
          0.0,
          0.0,
          0.0,
          1.0
        )

        shadowMatrix.multiply(this.sun.shadow.camera.projectionMatrix)
        shadowMatrix.multiply(rteView)
        let material: SpeckleStandardMaterial | SpeckleStandardMaterial[] =
          meshBatch.material as SpeckleStandardMaterial | SpeckleStandardMaterial[]
        material = Array.isArray(material) ? material : [material]
        for (let k = 0; k < material.length; k++) {
          if (material[k] instanceof SpeckleStandardMaterial) {
            material[k].userData.rteShadowMatrix.value.copy(shadowMatrix)
            material[k].userData.uShadowViewer_low.value.copy(viewerLow)
            material[k].userData.uShadowViewer_high.value.copy(viewerHigh)
            material[k].needsUpdate = true
          }
        }
      }
    }

    for (let k = 0; k < this.mixers.length; k++) {
      this.mixers[k].update(deltaTime)
    }
  }

  public render(camera: Camera) {
    this.batcher.render(this.renderer)
    this.renderer.render(this.scene, camera)
  }

  public addRenderTree(subtreeId: string) {
    this.batcher.makeBatches(
      subtreeId,
      GeometryType.MESH,
      SpeckleType.Mesh,
      SpeckleType.Brep
    )
    // this.batcher.makeBatches(
    //   subtreeId,
    //   GeometryType.LINE,
    //   SpeckleType.Line,
    //   SpeckleType.Curve,
    //   SpeckleType.Polycurve,
    //   SpeckleType.Polyline,
    //   SpeckleType.Arc,
    //   SpeckleType.Circle,
    //   SpeckleType.Ellipse
    // )
    this.batcher.makeBatches(
      subtreeId,
      GeometryType.POINT,
      SpeckleType.Point,
      SpeckleType.Pointcloud
    )

    const subtreeGroup = new Group()
    subtreeGroup.name = subtreeId
    this.rootGroup.add(subtreeGroup)

    const batches = this.batcher.getBatches(subtreeId)
    batches.forEach((batch: Batch) => {
      const batchRenderable = batch.renderObject
      subtreeGroup.add(batch.renderObject)
      if (batch.geometryType === GeometryType.MESH) {
        const mesh = batchRenderable as unknown as Mesh
        const material = mesh.material as SpeckleStandardMaterial
        batchRenderable.castShadow = !material.transparent
        batchRenderable.receiveShadow = !material.transparent
        batchRenderable.customDepthMaterial = new SpeckleDepthMaterial(
          {
            depthPacking: RGBADepthPacking
          },
          ['USE_RTE', 'ALPHATEST_REJECTION']
        )
      }
    })

    this.updateDirectLights()
    this.updateHelpers()
    const points = this.batcher.getBatches(subtreeId, GeometryType.POINT)
    const models = [
      'http://localhost:3033/Dying.fbx',
      'http://localhost:3033/Salsa%20Dancing.fbx',
      'http://localhost:3033/Punching.fbx',
      'http://localhost:3033/Standing 2H Magic Attack 01.fbx'
    ]
    for (let k = 0; k < points[0].renderViews.length; k++) {
      const pos =
        points[0].renderViews[k].renderData.geometry.attributes[
          GeometryAttributes.POSITION
        ]
      const loader = new FBXLoader()
      loader.load(models[Math.floor(Math.random() * 3) + 1], (object) => {
        const mixer = new AnimationMixer(object)
        this.mixers.push(mixer)

        const action = mixer.clipAction(object.animations[0])
        action.play()

        object.traverse(function (child) {
          if ((child as any).isMesh) {
            child.castShadow = true
            child.receiveShadow = true
          }
        })
        object.position.set(pos[0], pos[1], pos[2])
        object.rotateX(Math.PI * 0.5)
        object.rotateY(Math.PI)
        object.scale.set(0.1, 0.1, 0.1)
        this.scene.add(object)
      })
    }
    new EXRLoader().load(
      'http://localhost:3033/moonless_golf_1k.exr',
      (texture, textureData) => {
        // memorial.exr is NPOT

        //console.log( textureData );
        //console.log( texture );

<<<<<<< HEAD
            this.scene.background = texture
            this.renderer.shadowMap.autoUpdate = true
=======
        // EXRLoader sets these default settings
        //texture.generateMipmaps = false;
        //texture.minFilter = LinearFilter;
        //texture.magFilter = LinearFilter;
>>>>>>> 14d82f42

        this.scene.background = texture
      }
    )
  }

  public getDoomScene(): Scene {
    let doomSceneRoot: Scene = this.scene.getObjectByName('DoomScene') as Scene
    if (!doomSceneRoot) {
      doomSceneRoot = new Scene()
      doomSceneRoot.name = 'DoomScene'
      this.scene.add(doomSceneRoot)
    }
    return doomSceneRoot
  }

  public removeRenderTree(subtreeId: string) {
    this.rootGroup.remove(this.rootGroup.getObjectByName(subtreeId))
    this.batcher.purgeBatches(subtreeId)
    this.updateDirectLights()
    this.updateHelpers()
  }

  public clearFilter() {
    this.batcher.resetBatchesDrawRanges()
    this.filterBatchRecording = []
  }

  public applyFilter(ids: NodeRenderView[], filterMaterial: FilterMaterial) {
    this.filterBatchRecording.push(
      ...this.batcher.setObjectsFilterMaterial(ids, filterMaterial)
    )
  }

  public beginFilter() {
    this.filterBatchRecording = []
  }

  public endFilter() {
    this.batcher.autoFillDrawRanges(this.filterBatchRecording)
    this.renderer.shadowMap.needsUpdate = true
  }

  public updateClippingPlanes(planes: Plane[]) {
    if (!this.allObjects) return
    /** This will be done via the batches in the near future */
    this.allObjects.traverse((object) => {
      const material = (object as unknown as { material }).material
      if (!material) return
      if (!Array.isArray(material)) {
        material.clippingPlanes = planes
      } else {
        for (let k = 0; k < material.length; k++) {
          material[k].clippingPlanes = planes
        }
      }
    })
    this.renderer.shadowMap.needsUpdate = true
  }

  private addDirectLights() {
    this.sun = new DirectionalLight(0xffffff, 5)
    this.sun.name = 'sun'
    this.scene.add(this.sun)

    this.sun.castShadow = true

    this.sun.shadow.mapSize.width = 4096
    this.sun.shadow.mapSize.height = 4096

    const d = 50

    this.sun.shadow.camera.left = -d
    this.sun.shadow.camera.right = d
    this.sun.shadow.camera.top = d
    this.sun.shadow.camera.bottom = -d
    this.sun.shadow.camera.near = 5
    this.sun.shadow.camera.far = 350
    this.sun.shadow.bias = -0.001
    this.sun.shadow.radius = 2

    this.sunTarget = new Object3D()
    this.scene.add(this.sunTarget)
    this.sunTarget.position.copy(this.sceneCenter)
    this.sun.target = this.sunTarget
  }

  public updateDirectLights() {
    const phi = this.sunConfiguration.elevation
    const theta = this.sunConfiguration.azimuth
    const radiusOffset = this.sunConfiguration.radius
    this.sun.castShadow = this.sunConfiguration.castShadow
    this.sun.intensity = this.sunConfiguration.intensity
    this.sun.color = new Color(this.sunConfiguration.color)
    this.sun.visible = this.sunConfiguration.enabled

    this.sunTarget.position.copy(this.sceneCenter)
    const spherical = new Spherical(this.sceneSphere.radius + radiusOffset, phi, theta)
    this.sun.position.setFromSpherical(spherical)
    this.sun.position.add(this.sunTarget.position)
    this.sun.updateWorldMatrix(true, true)
    this.sunTarget.updateMatrixWorld()
    this.sun.shadow.updateMatrices(this.sun)
    const box = this.sceneBox
    const low = box.min
    const high = box.max

    /** Get the 8 vertices of the world space bounding box */
    const corner1 = new Vector3(low.x, low.y, low.z)
    const corner2 = new Vector3(high.x, low.y, low.z)
    const corner3 = new Vector3(low.x, high.y, low.z)
    const corner4 = new Vector3(low.x, low.y, high.z)

    const corner5 = new Vector3(high.x, high.y, low.z)
    const corner6 = new Vector3(high.x, low.y, high.z)
    const corner7 = new Vector3(low.x, high.y, high.z)
    const corner8 = new Vector3(high.x, high.y, high.z)

    /** Transform them to light space */
    corner1.applyMatrix4(this.sun.shadow.camera.matrixWorldInverse)
    corner2.applyMatrix4(this.sun.shadow.camera.matrixWorldInverse)
    corner3.applyMatrix4(this.sun.shadow.camera.matrixWorldInverse)
    corner4.applyMatrix4(this.sun.shadow.camera.matrixWorldInverse)
    corner5.applyMatrix4(this.sun.shadow.camera.matrixWorldInverse)
    corner6.applyMatrix4(this.sun.shadow.camera.matrixWorldInverse)
    corner7.applyMatrix4(this.sun.shadow.camera.matrixWorldInverse)
    corner8.applyMatrix4(this.sun.shadow.camera.matrixWorldInverse)
    /** Compute the light space bounding box */
    const lightSpaceBox = new Box3().setFromPoints([
      corner1,
      corner2,
      corner3,
      corner4,
      corner5,
      corner6,
      corner7,
      corner8
    ])
    this.sun.shadow.camera.left = lightSpaceBox.min.x
    this.sun.shadow.camera.right = lightSpaceBox.max.x
    this.sun.shadow.camera.top = lightSpaceBox.min.y
    this.sun.shadow.camera.bottom = lightSpaceBox.max.y
    /** z is negative so smaller is actually 'larger' */
    this.sun.shadow.camera.near = Math.abs(lightSpaceBox.max.z)
    this.sun.shadow.camera.far = Math.abs(lightSpaceBox.min.z)
    this.sun.shadow.camera.updateProjectionMatrix()
    this.renderer.shadowMap.needsUpdate = true
    this.viewer.needsRender = true
    this.updateHelpers()
  }

  public setSunLightConfiguration(config: SunLightConfiguration) {
    Object.assign(this.sunConfiguration, config)
    if (config.indirectLightIntensity) {
      this.indirectIBLIntensity = config.indirectLightIntensity
    }
    this.updateDirectLights()
  }

  public updateHelpers() {
    if (this.SHOW_HELPERS) {
      ;(this.scene.getObjectByName('CamHelper') as CameraHelper).update()
      // Thank you prettier, this looks so much better
      ;(this.scene.getObjectByName('SceneBoxHelper') as Box3Helper).box.copy(
        this.sceneBox
      )
      ;(this.scene.getObjectByName('DirLightHelper') as DirectionalLightHelper).update()
    }
  }

  private onObjectClick(e) {
    const result: Intersection = this.intersections.intersect(
      this.scene,
      this.viewer.cameraHandler.activeCam.camera,
      e,
      true,
      this.viewer.sectionBox.getCurrentBox()
    )

    if (!result) {
      this.viewer.emit(ViewerEvent.ObjectClicked, null)
      return
    }

    let multiSelect = false
    if (e.multiSelect) multiSelect = true

    const rv = this.batcher.getRenderView(
      result.object.uuid,
      result.faceIndex !== undefined ? result.faceIndex : result.index
    )

    /** Batch rejected picking. This only happens with hidden lines */
    if (!rv) {
      this.viewer.emit(
        ViewerEvent.ObjectClicked,
        !multiSelect ? null : { multiple: true }
      )
      return
    }

    const hitId = rv.renderData.id
    const hitNode = WorldTree.getInstance().findId(hitId)

    let parentNode = hitNode
    while (!parentNode.model.atomic && parentNode.parent) {
      parentNode = parentNode.parent
    }

    const selectionInfo = {
      guid: parentNode.model.id,
      userData: parentNode.model.raw,
      location: result.point,
      selectionCenter: result.point, // Ideally we'd get the selection center here
      multiple: multiSelect
    } as SelectionEvent

    this.viewer.emit(ViewerEvent.ObjectClicked, selectionInfo)
  }

  private onObjectDoubleClick(e) {
    const result: Intersection = this.intersections.intersect(
      this.scene,
      this.viewer.cameraHandler.activeCam.camera,
      e,
      true,
      this.viewer.sectionBox.getCurrentBox()
    )
    let rv = null
    if (!result) {
      this.viewer.emit(ViewerEvent.ObjectDoubleClicked, null)
      return
    }
    let multiSelect = false
    if (e.multiSelect) multiSelect = true

    rv = this.batcher.getRenderView(
      result.object.uuid,
      result.faceIndex !== undefined ? result.faceIndex : result.index
    )
    if (rv) {
      const hitId = rv.renderData.id
      const hitNode = WorldTree.getInstance().findId(hitId)

      let parentNode = hitNode
      while (!parentNode.model.atomic && parentNode.parent) {
        parentNode = parentNode.parent
      }

      const selectionInfo = {
        guid: parentNode.model.id,
        userData: parentNode.model.raw,
        location: result.point,
        selectionCenter: result.point, // Ideally we'd get the selection center here
        multiple: multiSelect
      } as SelectionEvent

      this.viewer.emit(ViewerEvent.ObjectDoubleClicked, selectionInfo)
    } else {
      this.viewer.emit(ViewerEvent.ObjectDoubleClicked, null)
      return
    }
  }

  public boxFromObjects(objectIds: string[]) {
    let box = new Box3()
    const rvs: NodeRenderView[] = []
    if (objectIds.length > 0) {
      WorldTree.getInstance().walk((node: TreeNode) => {
        if (!node.model.atomic) return true
        if (!node.model.raw) return true
        if (objectIds.indexOf(node.model.raw.id) !== -1) {
          rvs.push(...WorldTree.getRenderTree().getRenderViewsForNode(node, node))
        }
        return true
      })
    } else box = this.sceneBox
    for (let k = 0; k < rvs.length; k++) {
      let rvBox = null
      if ((rvBox = rvs[k].aabb) !== null) {
        box.union(rvBox)
      }
    }
    if (box.getSize(new Vector3()).length() === 0) {
      console.error(`object selection resulted in empty box`)
    }
    return box
  }
  public zoom(objectIds?: string[], fit?: number, transition?: boolean) {
    if (!objectIds) {
      this.zoomExtents(fit, transition)
      return
    }
    this.zoomToBox(this.boxFromObjects(objectIds), fit, transition)
  }

  /** Taken from InteractionsHandler. Will revisit in the future */
  private zoomExtents(fit = 1.2, transition = true) {
    if (this.viewer.sectionBox.display.visible) {
      this.zoomToBox(this.viewer.sectionBox.cube.geometry.boundingBox, 1.2, true)
      return
    }
    if (this.allObjects.children.length === 0) {
      const box = new Box3(new Vector3(-1, -1, -1), new Vector3(1, 1, 1))
      this.zoomToBox(box, fit, transition)
      return
    }

    const box = new Box3().setFromObject(this.allObjects)
    this.zoomToBox(box, fit, transition)
    // this.viewer.controls.setBoundary( box )
  }

  /** Taken from InteractionsHandler. Will revisit in the future */
  public zoomToBox(box, fit = 1.2, transition = true) {
    if (box.max.x === Infinity || box.max.x === -Infinity) {
      box = new Box3(new Vector3(-1, -1, -1), new Vector3(1, 1, 1))
    }
    const fitOffset = fit

    const size = box.getSize(new Vector3())
    const target = new Sphere()
    box.getBoundingSphere(target)
    target.radius = target.radius * fitOffset

    const maxSize = Math.max(size.x, size.y, size.z)
    const camFov = this.viewer.cameraHandler.camera.fov
      ? this.viewer.cameraHandler.camera.fov
      : 55
    const camAspect = this.viewer.cameraHandler.camera.aspect
      ? this.viewer.cameraHandler.camera.aspect
      : 1.2
    const fitHeightDistance = maxSize / (2 * Math.atan((Math.PI * camFov) / 360))
    const fitWidthDistance = fitHeightDistance / camAspect
    const distance = fitOffset * Math.max(fitHeightDistance, fitWidthDistance)

    this.viewer.cameraHandler.controls.fitToSphere(target, transition)

    this.viewer.cameraHandler.controls.minDistance = distance / 100
    this.viewer.cameraHandler.controls.maxDistance = distance * 100
    this.viewer.cameraHandler.camera.near = distance / 100
    this.viewer.cameraHandler.camera.far = distance * 100
    this.viewer.cameraHandler.camera.updateProjectionMatrix()

    if (this.viewer.cameraHandler.activeCam.name === 'ortho') {
      this.viewer.cameraHandler.orthoCamera.far = distance * 100
      this.viewer.cameraHandler.orthoCamera.updateProjectionMatrix()

      // fit the camera inside, so we don't have clipping plane issues.
      // WIP implementation
      const camPos = this.viewer.cameraHandler.orthoCamera.position
      let dist = target.distanceToPoint(camPos)
      if (dist < 0) {
        dist *= -1
        this.viewer.cameraHandler.controls.setPosition(
          camPos.x + dist,
          camPos.y + dist,
          camPos.z + dist
        )
      }
    }
  }

  private isSpeckleView(
    view: CanonicalView | SpeckleView | InlineView | PolarView
  ): view is SpeckleView {
    return (view as SpeckleView).name !== undefined
  }

  private isCanonicalView(
    view: CanonicalView | SpeckleView | InlineView | PolarView
  ): view is CanonicalView {
    return typeof (view as CanonicalView) === 'string'
  }

  private isInlineView(
    view: CanonicalView | SpeckleView | InlineView | PolarView
  ): view is InlineView {
    return (
      (view as InlineView).position !== undefined &&
      (view as InlineView).target !== undefined
    )
  }

  private isPolarView(
    view: CanonicalView | SpeckleView | InlineView | PolarView
  ): view is PolarView {
    return (
      (view as PolarView).azimuth !== undefined &&
      (view as PolarView).polar !== undefined
    )
  }

  public setView(
    view: CanonicalView | SpeckleView | InlineView | PolarView,
    transition = true
  ): void {
    if (this.isSpeckleView(view)) {
      this.setViewSpeckle(view, transition)
    }
    if (this.isCanonicalView(view)) {
      this.setViewCanonical(view, transition)
    }
    if (this.isInlineView(view)) {
      this.setViewInline(view, transition)
    }
    if (this.isPolarView(view)) {
      this.setViewPolar(view, transition)
    }
  }

  private setViewSpeckle(view: SpeckleView, transition = true) {
    this.viewer.cameraHandler.activeCam.controls.setLookAt(
      view.view.origin['x'],
      view.view.origin['y'],
      view.view.origin['z'],
      view.view.target['x'],
      view.view.target['y'],
      view.view.target['z'],
      transition
    )
  }

  /**
   * Rotates camera to some canonical views
   * @param  {string}  side       Can be any of front, back, up (top), down (bottom), right, left.
   * @param  {Number}  fit        [description]
   * @param  {Boolean} transition [description]
   * @return {[type]}             [description]
   */
  private setViewCanonical(side: string, transition = true) {
    const DEG90 = Math.PI * 0.5
    const DEG180 = Math.PI

    switch (side) {
      case 'front':
        this.viewer.cameraHandler.controls.rotateTo(0, DEG90, transition)
        if (this.viewer.cameraHandler.activeCam.name === 'ortho')
          this.viewer.cameraHandler.disableRotations()
        break

      case 'back':
        this.viewer.cameraHandler.controls.rotateTo(DEG180, DEG90, transition)
        if (this.viewer.cameraHandler.activeCam.name === 'ortho')
          this.viewer.cameraHandler.disableRotations()
        break

      case 'up':
      case 'top':
        this.viewer.cameraHandler.controls.rotateTo(0, 0, transition)
        if (this.viewer.cameraHandler.activeCam.name === 'ortho')
          this.viewer.cameraHandler.disableRotations()
        break

      case 'down':
      case 'bottom':
        this.viewer.cameraHandler.controls.rotateTo(0, DEG180, transition)
        if (this.viewer.cameraHandler.activeCam.name === 'ortho')
          this.viewer.cameraHandler.disableRotations()
        break

      case 'right':
        this.viewer.cameraHandler.controls.rotateTo(DEG90, DEG90, transition)
        if (this.viewer.cameraHandler.activeCam.name === 'ortho')
          this.viewer.cameraHandler.disableRotations()
        break

      case 'left':
        this.viewer.cameraHandler.controls.rotateTo(-DEG90, DEG90, transition)
        if (this.viewer.cameraHandler.activeCam.name === 'ortho')
          this.viewer.cameraHandler.disableRotations()
        break

      case '3d':
      case '3D':
      default: {
        let box
        if (this.allObjects.children.length === 0)
          box = new Box3(new Vector3(-1, -1, -1), new Vector3(1, 1, 1))
        else box = new Box3().setFromObject(this.allObjects)
        if (box.max.x === Infinity || box.max.x === -Infinity) {
          box = new Box3(new Vector3(-1, -1, -1), new Vector3(1, 1, 1))
        }
        this.viewer.cameraHandler.controls.setPosition(
          box.max.x,
          box.max.y,
          box.max.z,
          transition
        )
        this.zoomExtents()
        this.viewer.cameraHandler.enableRotations()
        break
      }
    }
  }

  private setViewInline(view: InlineView, transition = true) {
    this.viewer.cameraHandler.activeCam.controls.setLookAt(
      view.position.x,
      view.position.y,
      view.position.z,
      view.target.x,
      view.target.y,
      view.target.z,
      transition
    )
  }

  private setViewPolar(view: PolarView, transition = true) {
    this.viewer.cameraHandler.controls.rotate(view.azimuth, view.polar, transition)
  }

  /** DEBUG */
  public onObjectClickDebug(e) {
    const result: Intersection = this.intersections.intersect(
      this.scene,
      this.viewer.cameraHandler.activeCam.camera,
      e,
      true,
      this.viewer.sectionBox.getCurrentBox()
    )
    if (!result) {
      this.batcher.resetBatchesDrawRanges()
      return
    }

    // console.warn(result)
    const rv = this.batcher.getRenderView(
      result.object.uuid,
      result.faceIndex !== undefined ? result.faceIndex : result.index
    )
    const hitId = rv.renderData.id

    // const hitNode = WorldTree.getInstance().findId(hitId)
    // console.log(hitNode)

    this.batcher.resetBatchesDrawRanges()

    this.batcher.isolateRenderViewBatch(hitId)
  }

  public debugShowBatches() {
    this.batcher.resetBatchesDrawRanges()
    for (const k in this.batcher.batches) {
      this.batcher.batches[k].setDrawRanges({
        offset: 0,
        count: Infinity,
        material: this.batcher.materials.getDebugBatchMaterial(
          this.batcher.batches[k].getRenderView(0)
        )
      })
    }
  }
}<|MERGE_RESOLUTION|>--- conflicted
+++ resolved
@@ -337,15 +337,11 @@
         //console.log( textureData );
         //console.log( texture );
 
-<<<<<<< HEAD
-            this.scene.background = texture
-            this.renderer.shadowMap.autoUpdate = true
-=======
+        this.renderer.shadowMap.autoUpdate = true
         // EXRLoader sets these default settings
         //texture.generateMipmaps = false;
         //texture.minFilter = LinearFilter;
         //texture.magFilter = LinearFilter;
->>>>>>> 14d82f42
 
         this.scene.background = texture
       }
