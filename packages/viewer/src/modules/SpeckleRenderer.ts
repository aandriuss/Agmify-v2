import {
  ACESFilmicToneMapping,
  Box3,
  Box3Helper,
  Camera,
  Color,
  DirectionalLight,
  Group,
  Intersection,
  Mesh,
  Object3D,
  Plane,
  Scene,
  Sphere,
  Spherical,
  sRGBEncoding,
  Texture,
  Vector3,
  VSMShadowMap,
  WebGLRenderer
} from 'three'
import { Batch, GeometryType } from './batching/Batch'
import Batcher from './batching/Batcher'
import { SpeckleType } from './converter/GeometryConverter'
import { FilterMaterial } from './FilteringManager'
import Input, { InputOptionsDefault } from './input/Input'
import { Intersections } from './Intersections'
import SpeckleStandardMaterial from './materials/SpeckleStandardMaterial'
import { NodeRenderView } from './tree/NodeRenderView'
import { Viewer } from './Viewer'
import { WorldTree } from './tree/WorldTree'

export default class SpeckleRenderer {
  private readonly SHOW_HELPERS = true
  private _renderer: WebGLRenderer
  public scene: Scene
  private rootGroup: Group
  private batcher: Batcher
  private intersections: Intersections
  private input: Input
  private sun: DirectionalLight
  private sunTarget: Object3D
  public viewer: Viewer // TEMPORARY
  private filterBatchRecording: string[]

  public get renderer(): WebGLRenderer {
    return this._renderer
  }

  public set indirectIBL(texture: Texture) {
    this.scene.environment = texture
  }

  /** TEMPORARY for backwards compatibility */
  public get allObjects() {
    return this.scene.getObjectByName('ContentGroup')
  }

  public subtree(subtreeId: string) {
    return this.scene.getObjectByName(subtreeId)
  }

  public get sceneBox() {
    return new Box3().setFromObject(this.allObjects)
  }

  public get sceneSphere() {
    return this.sceneBox.getBoundingSphere(new Sphere())
  }

  public get sceneCenter() {
    return this.sceneBox.getCenter(new Vector3())
  }

  public constructor(viewer: Viewer /** TEMPORARY */) {
    this.scene = new Scene()
    this.rootGroup = new Group()
    this.rootGroup.name = 'ContentGroup'
    this.scene.add(this.rootGroup)

    this.batcher = new Batcher()
    this.intersections = new Intersections()
    this.viewer = viewer
  }

  public create(container: HTMLElement) {
    this._renderer = new WebGLRenderer({
      antialias: true,
      alpha: true,
      preserveDrawingBuffer: true
    })
    this._renderer.setClearColor(0xcccccc, 0)
    this._renderer.setPixelRatio(window.devicePixelRatio)
    this._renderer.outputEncoding = sRGBEncoding
    this._renderer.toneMapping = ACESFilmicToneMapping
    this._renderer.toneMappingExposure = 0.5
    this.renderer.shadowMap.enabled = true
    this.renderer.shadowMap.type = VSMShadowMap
    this.renderer.shadowMap.autoUpdate = false
    this.renderer.shadowMap.needsUpdate = true
    this.renderer.physicallyCorrectLights = true

    this._renderer.setSize(container.offsetWidth, container.offsetHeight)
    container.appendChild(this._renderer.domElement)

    this.input = new Input(this._renderer.domElement, InputOptionsDefault)
    this.input.on('object-clicked', this.onObjectClick.bind(this))
    this.input.on('object-clicked-debug', this.onObjectClickDebug.bind(this))
    this.input.on('object-doubleclicked', this.onObjectDoubleClick.bind(this))

    this.addDirectLights()
    if (this.SHOW_HELPERS) {
      const helpers = new Group()
      helpers.name = 'Helpers'
      this.scene.add(helpers)

      const sceneBoxHelper = new Box3Helper(this.sceneBox, new Color(0x0000ff))
      sceneBoxHelper.name = 'SceneBoxHelper'
      helpers.add(sceneBoxHelper)

      // const dirLightHelper = new DirectionalLightHelper(this.sun, 50, 0xff0000)
      // dirLightHelper.name = 'DirLightHelper'
      // helpers.add(dirLightHelper)

      // const camHelper = new CameraHelper(this.sun.shadow.camera)
      // camHelper.name = 'CamHelper'
      // helpers.add(camHelper)
    }
  }

  public update(deltaTime: number) {
    this.batcher.update(deltaTime)
  }

  public render(camera: Camera) {
    this.batcher.render(this.renderer)
    this.renderer.render(this.scene, camera)
  }

  public addRenderTree(subtreeId: string) {
    this.batcher.makeBatches(
      subtreeId,
      GeometryType.MESH,
      SpeckleType.Mesh,
      SpeckleType.Brep
    )
    this.batcher.makeBatches(
      subtreeId,
      GeometryType.LINE,
      SpeckleType.Line,
      SpeckleType.Curve,
      SpeckleType.Polycurve,
      SpeckleType.Polyline,
      SpeckleType.Arc,
      SpeckleType.Circle,
      SpeckleType.Ellipse
    )
    this.batcher.makeBatches(
      subtreeId,
      GeometryType.POINT,
      SpeckleType.Point,
      SpeckleType.Pointcloud
    )

    const subtreeGroup = new Group()
    subtreeGroup.name = subtreeId
    this.rootGroup.add(subtreeGroup)

    const batches = this.batcher.getBatches(subtreeId)
    batches.forEach((batch: Batch) => {
      const batchRenderable = batch.renderObject
      subtreeGroup.add(batch.renderObject)
      if ((batchRenderable as Mesh).isMesh) {
        const mesh = batchRenderable as unknown as Mesh
        const material = mesh.material as SpeckleStandardMaterial
        batchRenderable.castShadow = !material.transparent
        batchRenderable.receiveShadow = !material.transparent
      }
    })

    this.updateDirectLights(0.47, 0)
    this.updateHelpers()
  }

  public removeRenderTree(subtreeId: string) {
    this.rootGroup.remove(this.rootGroup.getObjectByName(subtreeId))
    this.batcher.purgeBatches(subtreeId)
    this.updateDirectLights(0.47, 0)
    this.updateHelpers()
  }

  public clearFilter() {
    this.batcher.resetBatchesDrawRanges()
    this.filterBatchRecording = []
  }

  public applyFilter(ids: NodeRenderView[], filterMaterial: FilterMaterial) {
    this.filterBatchRecording.push(
      ...this.batcher.setObjectsFilterMaterial(ids, filterMaterial)
    )
  }

  public beginFilter() {
    this.filterBatchRecording = []
  }

  public endFilter() {
    this.batcher.autoFillDrawRanges(this.filterBatchRecording)
    this.renderer.shadowMap.needsUpdate = true
  }

  public updateClippingPlanes(planes: Plane[]) {
    if (!this.allObjects) return
    this.allObjects.traverse((object) => {
      const material = (object as unknown as { material }).material
      if (material) {
        material.clippingPlanes = planes
      }
    })
  }

  private addDirectLights() {
    this.sun = new DirectionalLight(0xffffff, 5)
    this.sun.name = 'sun'
    this.scene.add(this.sun)

    this.sun.castShadow = true

    this.sun.shadow.mapSize.width = 2048
    this.sun.shadow.mapSize.height = 2048

    const d = 50

    this.sun.shadow.camera.left = -d
    this.sun.shadow.camera.right = d
    this.sun.shadow.camera.top = d
    this.sun.shadow.camera.bottom = -d
    this.sun.shadow.bias = 0.5
    this.sun.shadow.camera.near = 5
    this.sun.shadow.camera.far = 350
    this.sun.shadow.bias = -0.0001

    this.sunTarget = new Object3D()
    this.scene.add(this.sunTarget)
    this.sunTarget.position.copy(this.sceneCenter)
    this.sun.target = this.sunTarget
  }

  public updateDirectLights(phi: number, theta: number, radiusOffset = 0) {
    this.sunTarget.position.copy(this.sceneCenter)
    const spherical = new Spherical(this.sceneSphere.radius + radiusOffset, phi, theta)
    this.sun.position.setFromSpherical(spherical)
    this.sun.position.add(this.sunTarget.position)
    this.sun.updateWorldMatrix(true, true)
    this.sunTarget.updateMatrixWorld()
    this.sun.shadow.updateMatrices(this.sun)
    const box = this.sceneBox
    const low = box.min
    const high = box.max

    /** Get the 8 vertices of the world space bounding box */
    const corner1 = new Vector3(low.x, low.y, low.z)
    const corner2 = new Vector3(high.x, low.y, low.z)
    const corner3 = new Vector3(low.x, high.y, low.z)
    const corner4 = new Vector3(low.x, low.y, high.z)

    const corner5 = new Vector3(high.x, high.y, low.z)
    const corner6 = new Vector3(high.x, low.y, high.z)
    const corner7 = new Vector3(low.x, high.y, high.z)
    const corner8 = new Vector3(high.x, high.y, high.z)

    /** Transform them to light space */
    corner1.applyMatrix4(this.sun.shadow.camera.matrixWorldInverse)
    corner2.applyMatrix4(this.sun.shadow.camera.matrixWorldInverse)
    corner3.applyMatrix4(this.sun.shadow.camera.matrixWorldInverse)
    corner4.applyMatrix4(this.sun.shadow.camera.matrixWorldInverse)
    corner5.applyMatrix4(this.sun.shadow.camera.matrixWorldInverse)
    corner6.applyMatrix4(this.sun.shadow.camera.matrixWorldInverse)
    corner7.applyMatrix4(this.sun.shadow.camera.matrixWorldInverse)
    corner8.applyMatrix4(this.sun.shadow.camera.matrixWorldInverse)
    /** Compute the light space bounding box */
    const lightSpaceBox = new Box3().setFromPoints([
      corner1,
      corner2,
      corner3,
      corner4,
      corner5,
      corner6,
      corner7,
      corner8
    ])
    this.sun.shadow.camera.left = lightSpaceBox.min.x
    this.sun.shadow.camera.right = lightSpaceBox.max.x
    this.sun.shadow.camera.top = lightSpaceBox.min.y
    this.sun.shadow.camera.bottom = lightSpaceBox.max.y
    /** z is negative so smaller is actually 'larger' */
    this.sun.shadow.camera.near = Math.abs(lightSpaceBox.max.z)
    this.sun.shadow.camera.far = Math.abs(lightSpaceBox.min.z)
    this.sun.shadow.camera.updateProjectionMatrix()
    this.renderer.shadowMap.needsUpdate = true
  }

  public updateHelpers() {
    if (this.SHOW_HELPERS) {
      // ;(this.scene.getObjectByName('CamHelper') as CameraHelper).update()
      ;(this.scene.getObjectByName('SceneBoxHelper') as Box3Helper).box.copy(
        this.sceneBox
      )
    }
  }

  // NOTE: Alex, sorry for the stateful BS
  private selectionRawData = []

  private onObjectClick(e) {
    const result: Intersection = this.intersections.intersect(
      this.scene,
      this.viewer.cameraHandler.activeCam.camera,
      e
    )
    if (!result) {
      this.batcher.resetBatchesDrawRanges()
<<<<<<< HEAD
      this.viewer.FilterManager.resetSelection()
      this.selectionRawData = []
      this.viewer.emit('object-clicked', {
        userData: [],
        location: null,
        selectionCenter: null
      })
=======
      this.renderer.shadowMap.needsUpdate = true
>>>>>>> 03defca1
      return
    }

    let multiSelect = false
    if (e.multiSelect) multiSelect = true

    const rv = this.batcher.getRenderView(
      result.object.uuid,
      result.faceIndex !== undefined ? result.faceIndex : result.index
    )
    /** Batch rejected picking. This only happens with hidden lines */
    if (!rv) {
      this.batcher.resetBatchesDrawRanges()
      this.renderer.shadowMap.needsUpdate = true
      return
    }

<<<<<<< HEAD
    const hitNode = WorldTree.getInstance().findId(hitId)
=======
    const hitId = rv.renderData.id
    // const hitNode = WorldTree.getInstance().findId(hitId)
>>>>>>> 03defca1

    let parentNode = hitNode
    while (!parentNode.model.atomic) {
      parentNode = parentNode.parent
    }

<<<<<<< HEAD
    if (multiSelect && !this.selectionRawData.includes(parentNode.model.raw))
      this.selectionRawData.push(parentNode.model.raw)
    else this.selectionRawData = [parentNode.model.raw]

    const selectionInfo = {
      userData: this.selectionRawData,
      location: result.point,
      selectionCenter: result.point
    }
    this.viewer.FilterManager.selectRv(rv, multiSelect)
    this.viewer.emit('object-clicked', selectionInfo)
=======
    this.batcher.isolateRenderView(hitId)
    this.renderer.shadowMap.needsUpdate = true
    /** In case the above call has breaking bugs, just use this instead */
    // this.batcher.autoFillDrawRanges(
    //   this.batcher.setObjectsFilterMaterial([hitNode.model.id], {
    //     filterType: FilterMaterialType.SELECT
    //   })
    // )
>>>>>>> 03defca1
  }

  private onObjectDoubleClick(e) {
    const result: Intersection = this.intersections.intersect(
      this.scene,
      this.viewer.cameraHandler.activeCam.camera,
      e
    )
    let rv = null
    if (!result) {
      if (this.viewer.sectionBox.display.visible) {
        this.zoomToBox(this.viewer.sectionBox.cube, 1.2, true)
      } else {
        this.zoomExtents()
      }
    } else {
      rv = this.batcher.getRenderView(
        result.object.uuid,
        result.faceIndex !== undefined ? result.faceIndex : result.index
      )
      if (rv) {
        const transformedBox = new Box3().copy(rv.aabb)
        transformedBox.applyMatrix4(result.object.matrixWorld)
        this.zoomToBox(transformedBox, 1.2, true)
        this.viewer.needsRender = true
        this.viewer.emit(
          'object-doubleclicked',
          result ? rv.renderData.id : null,
          result ? result.point : null
        )
      } else {
        if (this.viewer.sectionBox.display.visible) {
          this.zoomToBox(this.viewer.sectionBox.cube, 1.2, true)
        } else {
          this.zoomExtents()
        }
      }
    }
  }

  /** Taken from InteractionsHandler. Will revisit in the future */
  public zoomExtents(fit = 1.2, transition = true) {
    if (this.viewer.sectionBox.display.visible) {
      this.zoomToBox(this.viewer.sectionBox.cube.geometry.boundingBox, 1.2, true)
      return
    }
    if (this.allObjects.children.length === 0) {
      const box = new Box3(new Vector3(-1, -1, -1), new Vector3(1, 1, 1))
      this.zoomToBox(box, fit, transition)
      return
    }

    const box = new Box3().setFromObject(this.allObjects)
    this.zoomToBox(box, fit, transition)
    // this.viewer.controls.setBoundary( box )
  }

  /** Taken from InteractionsHandler. Will revisit in the future */
  zoomToBox(box, fit = 1.2, transition = true) {
    if (box.max.x === Infinity || box.max.x === -Infinity) {
      box = new Box3(new Vector3(-1, -1, -1), new Vector3(1, 1, 1))
    }
    const fitOffset = fit

    const size = box.getSize(new Vector3())
    const target = new Sphere()
    box.getBoundingSphere(target)
    target.radius = target.radius * fitOffset

    const maxSize = Math.max(size.x, size.y, size.z)
    const camFov = this.viewer.cameraHandler.camera.fov
      ? this.viewer.cameraHandler.camera.fov
      : 55
    const camAspect = this.viewer.cameraHandler.camera.aspect
      ? this.viewer.cameraHandler.camera.aspect
      : 1.2
    const fitHeightDistance = maxSize / (2 * Math.atan((Math.PI * camFov) / 360))
    const fitWidthDistance = fitHeightDistance / camAspect
    const distance = fitOffset * Math.max(fitHeightDistance, fitWidthDistance)

    this.viewer.cameraHandler.controls.fitToSphere(target, transition)

    this.viewer.cameraHandler.controls.minDistance = distance / 100
    this.viewer.cameraHandler.controls.maxDistance = distance * 100
    this.viewer.cameraHandler.camera.near = distance / 100
    this.viewer.cameraHandler.camera.far = distance * 100
    this.viewer.cameraHandler.camera.updateProjectionMatrix()

    if (this.viewer.cameraHandler.activeCam.name === 'ortho') {
      this.viewer.cameraHandler.orthoCamera.far = distance * 100
      this.viewer.cameraHandler.orthoCamera.updateProjectionMatrix()

      // fit the camera inside, so we don't have clipping plane issues.
      // WIP implementation
      const camPos = this.viewer.cameraHandler.orthoCamera.position
      let dist = target.distanceToPoint(camPos)
      if (dist < 0) {
        dist *= -1
        this.viewer.cameraHandler.controls.setPosition(
          camPos.x + dist,
          camPos.y + dist,
          camPos.z + dist
        )
      }
    }
  }

  /** DEBUG */
  public onObjectClickDebug(e) {
    const result: Intersection = this.intersections.intersect(
      this.scene,
      this.viewer.cameraHandler.activeCam.camera,
      e
    )
    if (!result) {
      this.batcher.resetBatchesDrawRanges()
      return
    }

    // console.warn(result)
    const rv = this.batcher.getRenderView(
      result.object.uuid,
      result.faceIndex !== undefined ? result.faceIndex : result.index
    )
    const hitId = rv.renderData.id

    const hitNode = WorldTree.getInstance().findId(hitId)
    console.log(hitNode)

    this.batcher.resetBatchesDrawRanges()

    this.batcher.isolateRenderViewBatch(hitId)
  }

  public debugShowBatches() {
    this.batcher.resetBatchesDrawRanges()
    for (const k in this.batcher.batches) {
      this.batcher.batches[k].setDrawRanges({
        offset: 0,
        count: Infinity,
        material: this.batcher.materials.getDebugBatchMaterial(
          this.batcher.batches[k].getRenderView(0)
        )
      })
    }
  }
}<|MERGE_RESOLUTION|>--- conflicted
+++ resolved
@@ -320,7 +320,7 @@
     )
     if (!result) {
       this.batcher.resetBatchesDrawRanges()
-<<<<<<< HEAD
+      this.renderer.shadowMap.needsUpdate = true
       this.viewer.FilterManager.resetSelection()
       this.selectionRawData = []
       this.viewer.emit('object-clicked', {
@@ -328,9 +328,6 @@
         location: null,
         selectionCenter: null
       })
-=======
-      this.renderer.shadowMap.needsUpdate = true
->>>>>>> 03defca1
       return
     }
 
@@ -348,19 +345,18 @@
       return
     }
 
-<<<<<<< HEAD
+    const hitId = rv.renderData.id
+
     const hitNode = WorldTree.getInstance().findId(hitId)
-=======
-    const hitId = rv.renderData.id
-    // const hitNode = WorldTree.getInstance().findId(hitId)
->>>>>>> 03defca1
 
     let parentNode = hitNode
     while (!parentNode.model.atomic) {
       parentNode = parentNode.parent
     }
 
-<<<<<<< HEAD
+    this.batcher.resetBatchesDrawRanges()
+    this.renderer.shadowMap.needsUpdate = true
+
     if (multiSelect && !this.selectionRawData.includes(parentNode.model.raw))
       this.selectionRawData.push(parentNode.model.raw)
     else this.selectionRawData = [parentNode.model.raw]
@@ -372,16 +368,6 @@
     }
     this.viewer.FilterManager.selectRv(rv, multiSelect)
     this.viewer.emit('object-clicked', selectionInfo)
-=======
-    this.batcher.isolateRenderView(hitId)
-    this.renderer.shadowMap.needsUpdate = true
-    /** In case the above call has breaking bugs, just use this instead */
-    // this.batcher.autoFillDrawRanges(
-    //   this.batcher.setObjectsFilterMaterial([hitNode.model.id], {
-    //     filterType: FilterMaterialType.SELECT
-    //   })
-    // )
->>>>>>> 03defca1
   }
 
   private onObjectDoubleClick(e) {
@@ -509,7 +495,7 @@
     const hitId = rv.renderData.id
 
     const hitNode = WorldTree.getInstance().findId(hitId)
-    console.log(hitNode)
+    // console.log(hitNode)
 
     this.batcher.resetBatchesDrawRanges()
 
