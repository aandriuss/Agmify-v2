--- conflicted
+++ resolved
@@ -324,15 +324,11 @@
     return WorldTree.getDataTree()
   }
 
-<<<<<<< HEAD
   public getWorldTree(): WorldTree {
     return WorldTree.getInstance()
   }
 
-  public query<T extends Query>(query: T): QueryResult {
-=======
   public query<T extends Query>(query: T): QueryArgsResultMap[T['operation']] {
->>>>>>> c6694c25
     if (Queries.isPointQuery(query)) {
       Queries.DefaultPointQuerySolver.setContext(this.speckleRenderer)
       return Queries.DefaultPointQuerySolver.solve(query)
