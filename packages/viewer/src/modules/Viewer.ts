--- conflicted
+++ resolved
@@ -88,6 +88,11 @@
     new Assets(this.speckleRenderer.renderer)
     this.filteringManager = new FilteringManager(this.speckleRenderer)
 
+    // eslint-disable-next-line @typescript-eslint/no-explicit-any
+    ;(window as any).FM = this.filteringManager
+    // eslint-disable-next-line @typescript-eslint/no-explicit-any
+    ;(window as any).V = this
+
     this.cameraHandler = new CameraHandler(this)
     this.sectionBox = new SectionBox(this)
     this.sectionBox.off()
@@ -106,15 +111,6 @@
     })
   }
 
-<<<<<<< HEAD
-    this.filteringManager = new FilteringManager(this.speckleRenderer)
-    // eslint-disable-next-line @typescript-eslint/no-explicit-any
-    // ;(window as any).WT = WorldTree
-    // eslint-disable-next-line @typescript-eslint/no-explicit-any
-    ;(window as any).FM = this.filteringManager
-    // eslint-disable-next-line @typescript-eslint/no-explicit-any
-    ;(window as any).V = this
-=======
   private onWindowResize() {
     this.speckleRenderer.renderer.setSize(
       this.container.offsetWidth,
@@ -158,7 +154,6 @@
 
   public on(eventType: ViewerEvent, listener: (arg) => void): void {
     super.on(eventType, listener)
->>>>>>> 00fe0160
   }
 
   public getObjectProperties(resourceURL: string = null): PropertyInfo[] {
