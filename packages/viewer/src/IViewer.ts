--- conflicted
+++ resolved
@@ -57,20 +57,10 @@
   unloadObject(url: string): Promise<void>
   unloadAll(): Promise<void>
 
-<<<<<<< HEAD
-  // Legacy
-  applyFilter(any): any
-
-  // TODO
-  getViews(): any[]
-
-  // getObjectsProperties(includeAll?: boolean): unknown
-=======
   screenshot(): Promise<string>
 
   applyFilter(filter: unknown): Promise<unknown>
   getObjectsProperties(includeAll?: boolean): unknown
->>>>>>> 7ebd96fe
 
   dispose(): void
 }