--- conflicted
+++ resolved
@@ -16,32 +16,11 @@
   NumericPropertyInfo
 } from './modules/filtering/PropertyManager'
 
-<<<<<<< HEAD
-import { WorldTree } from './modules/tree/WorldTree'
-import { SpeckleType } from './modules/converter/GeometryConverter'
-import { GeometryConverter } from './modules/converter/GeometryConverter'
-import { SunLightConfiguration, DefaultLightConfiguration } from './IViewer'
-=======
 import { SunLightConfiguration } from './IViewer'
->>>>>>> 00fe0160
 import { DataTree, ObjectPredicate, SpeckleObject } from './modules/tree/DataTree'
 import { World } from './modules/World'
 
-<<<<<<< HEAD
-export {
-  Viewer,
-  Converter,
-  DefaultViewerParams,
-  SpeckleLineMaterial,
-  FilterMaterialType as FilterMaterial,
-  WorldTree,
-  SpeckleType,
-  GeometryConverter,
-  DefaultLightConfiguration
-}
-=======
 export { Viewer, DefaultViewerParams, ViewerEvent, DefaultLightConfiguration, World }
->>>>>>> 00fe0160
 
 export type {
   IViewer,
