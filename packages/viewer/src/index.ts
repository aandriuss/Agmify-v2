import { Viewer } from './modules/Viewer'
import Converter from './modules/converter/Converter'
import { DefaultViewerParams, IViewer, SelectionEvent } from './IViewer'
import SpeckleLineMaterial from './modules/materials/SpeckleLineMaterial'
import {
  FilterMaterialType,
  PropertyInfo,
  StringPropertyInfo,
  NumericPropertyInfo
} from './modules/FilteringManager'
import { WorldTree } from './modules/tree/WorldTree'
import { SpeckleType } from './modules/converter/GeometryConverter'
import { GeometryConverter } from './modules/converter/GeometryConverter'
import { SunLightConfiguration } from './IViewer'

export {
  Viewer,
  Converter,
  DefaultViewerParams,
  SpeckleLineMaterial,
  FilterMaterialType as FilterMaterial,
  WorldTree,
  SpeckleType,
  GeometryConverter
}

<<<<<<< HEAD
export type {
  IViewer,
  SelectionEvent,
  PropertyInfo,
  StringPropertyInfo,
  NumericPropertyInfo
}
=======
export type { IViewer, SelectionEvent, SunLightConfiguration }
>>>>>>> fa86b92a
<|MERGE_RESOLUTION|>--- conflicted
+++ resolved
@@ -24,14 +24,11 @@
   GeometryConverter
 }
 
-<<<<<<< HEAD
 export type {
   IViewer,
   SelectionEvent,
   PropertyInfo,
   StringPropertyInfo,
-  NumericPropertyInfo
-}
-=======
-export type { IViewer, SelectionEvent, SunLightConfiguration }
->>>>>>> fa86b92a
+  NumericPropertyInfo,
+  SunLightConfiguration
+}