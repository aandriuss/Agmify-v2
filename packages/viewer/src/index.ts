--- conflicted
+++ resolved
@@ -61,13 +61,10 @@
 import { SpeckleLoader } from './modules/loaders/Speckle/SpeckleLoader'
 import { ObjLoader } from './modules/loaders/OBJ/ObjLoader'
 import { LegacyViewer } from './modules/LegacyViewer'
-<<<<<<< HEAD
 import { SpeckleType } from './modules/loaders/GeometryConverter'
-=======
 import Input, { InputEvent } from './modules/input/Input'
 import { GeometryType } from './modules/batching/Batch'
 import MeshBatch from './modules/batching/MeshBatch'
->>>>>>> 0b96753f
 
 export {
   Viewer,
@@ -99,15 +96,12 @@
   SpeckleLoader,
   ObjLoader,
   UpdateFlags,
-<<<<<<< HEAD
-  SpeckleType
-=======
+  SpeckleType,
   Input,
   InputEvent,
   ObjectLayers,
   GeometryType,
   MeshBatch
->>>>>>> 0b96753f
 }
 
 export type {
