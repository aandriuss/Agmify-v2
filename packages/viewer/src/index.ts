import { Viewer } from './modules/Viewer'
import {
  CanonicalView,
  DefaultLightConfiguration,
  DefaultViewerParams,
  InlineView,
  IViewer,
  SelectionEvent,
  SpeckleView,
  ViewerEvent
} from './IViewer'
import { FilteringState } from './modules/filtering/FilteringManager'
import {
  PropertyInfo,
  StringPropertyInfo,
  NumericPropertyInfo
} from './modules/filtering/PropertyManager'

import { SunLightConfiguration } from './IViewer'
import { DataTree, ObjectPredicate, SpeckleObject } from './modules/tree/DataTree'
import { World } from './modules/World'
import { DebugViewer } from './modules/DebugViewer'
<<<<<<< HEAD
import { NodeData, TreeNode, WorldTree } from './modules/tree/WorldTree'
import { PointQuery, QueryResult } from './modules/queries/Query'
=======
import {
  PointQuery,
  QueryResult,
  IntersectionQuery,
  PointQueryResult,
  IntersectionQueryResult
} from './modules/queries/Query'
>>>>>>> 071e6382
import { Utils } from './modules/Utils'

export {
  Viewer,
  DebugViewer,
  DefaultViewerParams,
  ViewerEvent,
  DefaultLightConfiguration,
  World,
  WorldTree
}

export type {
  IViewer,
  SelectionEvent,
  PropertyInfo,
  StringPropertyInfo,
  NumericPropertyInfo,
  FilteringState,
  SunLightConfiguration,
  DataTree,
  ObjectPredicate,
  SpeckleObject,
  SpeckleView,
  CanonicalView,
  InlineView,
  TreeNode,
  NodeData,
  PointQuery,
  IntersectionQuery,
  QueryResult,
  PointQueryResult,
  IntersectionQueryResult,
  Utils
}<|MERGE_RESOLUTION|>--- conflicted
+++ resolved
@@ -20,10 +20,7 @@
 import { DataTree, ObjectPredicate, SpeckleObject } from './modules/tree/DataTree'
 import { World } from './modules/World'
 import { DebugViewer } from './modules/DebugViewer'
-<<<<<<< HEAD
 import { NodeData, TreeNode, WorldTree } from './modules/tree/WorldTree'
-import { PointQuery, QueryResult } from './modules/queries/Query'
-=======
 import {
   PointQuery,
   QueryResult,
@@ -31,7 +28,6 @@
   PointQueryResult,
   IntersectionQueryResult
 } from './modules/queries/Query'
->>>>>>> 071e6382
 import { Utils } from './modules/Utils'
 
 export {
