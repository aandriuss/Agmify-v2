--- conflicted
+++ resolved
@@ -20,12 +20,9 @@
 import { DataTree, ObjectPredicate, SpeckleObject } from './modules/tree/DataTree'
 import { World } from './modules/World'
 import { DebugViewer } from './modules/DebugViewer'
-<<<<<<< HEAD
 import { NodeData, TreeNode, WorldTree } from './modules/tree/WorldTree'
-=======
 import { PointQuery, QueryResult } from './modules/queries/Query'
 import { Utils } from './modules/Utils'
->>>>>>> 94f94e19
 
 export {
   Viewer,
@@ -51,12 +48,9 @@
   SpeckleView,
   CanonicalView,
   InlineView,
-<<<<<<< HEAD
   TreeNode,
-  NodeData
-=======
+  NodeData,
   PointQuery,
   QueryResult,
   Utils
->>>>>>> 94f94e19
 }