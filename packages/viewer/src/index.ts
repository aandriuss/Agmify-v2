--- conflicted
+++ resolved
@@ -7,12 +7,8 @@
   SelectionEvent,
   SpeckleView,
   UpdateFlags,
-<<<<<<< HEAD
-  ViewerEvent
-=======
   ViewerEvent,
   ViewerParams
->>>>>>> bbd0883e
 } from './IViewer'
 import {
   PropertyInfo,
@@ -50,14 +46,10 @@
 } from './modules/extensions/core-extensions/Providers'
 import { SectionTool } from './modules/extensions/SectionTool'
 import { SectionOutlines } from './modules/extensions/SectionOutlines'
-<<<<<<< HEAD
-import { FilteringExtension } from './modules/extensions/FilteringExtension'
-=======
 import {
   FilteringExtension,
   FilteringState
 } from './modules/extensions/FilteringExtension'
->>>>>>> bbd0883e
 import { Extension } from './modules/extensions/core-extensions/Extension'
 import { ExplodeExtension } from './modules/extensions/ExplodeExtension'
 import {
