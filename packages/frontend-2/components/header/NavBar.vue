--- conflicted
+++ resolved
@@ -11,30 +11,11 @@
             <HeaderLogoBlock :active="false" class="mr-4" />
             <div class="hidden sm:flex flex-shrink-0 items-center">
               <HeaderNavLink to="/" name="Dashboard" :separator="false"></HeaderNavLink>
-<<<<<<< HEAD
-              <div id="navigation"></div>
-              <ClientOnly>
-                <PortalTarget name="navigation"></PortalTarget>
-              </ClientOnly>
-=======
               <PortalTarget name="navigation"></PortalTarget>
->>>>>>> 09667f54
             </div>
           </div>
           <div class="hidden sm:flex sm:items-center items-center">
             <div class="flex items-center">
-<<<<<<< HEAD
-              <ClientOnly>
-                <PortalTarget name="secondary-actions"></PortalTarget>
-                <PortalTarget name="primary-actions"></PortalTarget>
-              </ClientOnly>
-
-              <!-- Profile dropdown -->
-              <Menu as="div" class="ml-2 flex items-center">
-                <MenuButton v-slot="{ open }">
-                  <span class="sr-only">Open user menu</span>
-                  <UserAvatar v-if="!open" size="lg" :user="activeUser" hover-effect />
-=======
               <PortalTarget name="secondary-actions"></PortalTarget>
               <PortalTarget name="primary-actions"></PortalTarget>
 
@@ -48,7 +29,6 @@
                     :user="activeUser"
                     hover-effect
                   />
->>>>>>> 09667f54
                   <UserAvatar v-else size="lg" hover-effect>
                     <XMarkIcon class="w-5 h-5" />
                   </UserAvatar>
@@ -72,10 +52,6 @@
                         ]"
                       >
                         My Profile
-<<<<<<< HEAD
-                        <!-- <UserCircleIcon class="w-5 h-5 mr-2" /> -->
-=======
->>>>>>> 09667f54
                         <UserAvatar :user="activeUser" size="base" />
                       </NuxtLink>
                     </MenuItem>
@@ -118,19 +94,6 @@
                     <MenuItem>
                       <AuthVerificationReminderMenuNotice />
                     </MenuItem>
-<<<<<<< HEAD
-                    <!-- <MenuItem>
-                    <div class="p-2 rounded-md space-y-2">
-                      <div
-                        class="text-sm bg-warning text-warning-darker px-2 py-2 rounded-md"
-                      >
-                        Email not verified.
-                        <a class="font font-bold">Resend verification email?</a>
-                      </div>
-                    </div>
-                  </MenuItem> -->
-=======
->>>>>>> 09667f54
                   </MenuItems>
                 </Transition>
               </Menu>
@@ -151,11 +114,7 @@
 
       <DisclosurePanel class="sm:hidden" on-pointerleave="">
         <div class="border-t border-foundation-focus pt-4 pb-4">
-<<<<<<< HEAD
-          <div class="flex items-center px-4">TODO</div>
-=======
           <div class="flex items-center px-4">TODO: Missing mobile design</div>
->>>>>>> 09667f54
         </div>
       </DisclosurePanel>
     </Disclosure>
@@ -174,10 +133,6 @@
 import {
   Bars3Icon,
   XMarkIcon,
-<<<<<<< HEAD
-  UserCircleIcon,
-=======
->>>>>>> 09667f54
   ArrowLeftOnRectangleIcon,
   ArrowRightOnRectangleIcon,
   SunIcon,
@@ -185,54 +140,15 @@
 } from '@heroicons/vue/24/solid'
 import { useActiveUser } from '~~/lib/auth/composables/activeUser'
 import { useAuthManager } from '~~/lib/auth/composables/auth'
-<<<<<<< HEAD
-import { loginRoute, registerRoute } from '~~/lib/common/helpers/route'
-import { useTheme, AppTheme } from '~~/lib/core/composables/theme'
-
-type UserNavigationLink = {
-  name: string
-  href?: string
-  onClick?: () => void
-}
-=======
 import { loginRoute } from '~~/lib/common/helpers/route'
 import { useTheme, AppTheme } from '~~/lib/core/composables/theme'
->>>>>>> 09667f54
 
 const { logout } = useAuthManager()
 const { activeUser } = useActiveUser()
 
-<<<<<<< HEAD
-const userNavigation = computed((): UserNavigationLink[] => [
-  ...(isLoggedIn.value
-    ? [
-        {
-          name: 'My Profile',
-          onClick: () => {}
-        },
-        {
-          name: 'Sign out',
-          onClick: logout
-        }
-      ]
-    : [
-        { name: 'Login', href: loginRoute },
-        { name: 'Register', href: registerRoute }
-      ])
-])
-
-const activeUserImageUrl = computed(() =>
-  activeUser.value ? `https://robohash.org/test.png?size=120x120` : null
-)
-
 const { isDarkTheme, setTheme } = useTheme()
 const Icon = computed(() => (isDarkTheme.value ? SunIcon : MoonIcon))
 
-=======
-const { isDarkTheme, setTheme } = useTheme()
-const Icon = computed(() => (isDarkTheme.value ? SunIcon : MoonIcon))
-
->>>>>>> 09667f54
 const onClick = () => {
   if (isDarkTheme.value) {
     setTheme(AppTheme.Light)
