<template>
  <div
    class="text-foreground hover:text-primary-focus transition last:truncate flex items-center gap-2"
  >
    <div v-if="separator">/</div>
    <NuxtLink
      :to="to"
<<<<<<< HEAD
      class="flex gap-2 items-center text-sm ml-0.5 font-semibold"
      :active-class="showActiveState ? 'text-primary font-bold group is-active' : ''"
    >
=======
      class="flex gap-1 items-center text-sm ml-0.5"
      active-class="text-primary font-semibold group is-active"
    >
      <div v-if="separator">
        <ChevronRightIcon class="flex w-4 h-4 text-foreground-2" />
      </div>
>>>>>>> fc76fd9f
      <div class="group-[.is-active]:truncate">
        {{ name || to }}
      </div>
    </NuxtLink>
  </div>
</template>
<script setup lang="ts">
defineProps({
  separator: {
    type: Boolean,
    default: true
  },
  to: {
    type: String,
    default: '/'
  },
  name: {
    type: String,
    default: null
  },
  showActiveState: {
    type: Boolean,
    default: true
  }
})
</script><|MERGE_RESOLUTION|>--- conflicted
+++ resolved
@@ -5,18 +5,12 @@
     <div v-if="separator">/</div>
     <NuxtLink
       :to="to"
-<<<<<<< HEAD
-      class="flex gap-2 items-center text-sm ml-0.5 font-semibold"
-      :active-class="showActiveState ? 'text-primary font-bold group is-active' : ''"
-    >
-=======
       class="flex gap-1 items-center text-sm ml-0.5"
       active-class="text-primary font-semibold group is-active"
     >
       <div v-if="separator">
         <ChevronRightIcon class="flex w-4 h-4 text-foreground-2" />
       </div>
->>>>>>> fc76fd9f
       <div class="group-[.is-active]:truncate">
         {{ name || to }}
       </div>
