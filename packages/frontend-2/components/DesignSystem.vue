--- conflicted
+++ resolved
@@ -82,11 +82,7 @@
             <div
               v-for="size in sizes"
               :key="size"
-<<<<<<< HEAD
-              class="grid grid-cols-4 md:grid-cols-9 gap-10 py-6 rounded-md"
-=======
               class="flex py-6 flex-wrap space-x-4"
->>>>>>> 5966e537
             >
               <span class="caption text-center col-span-4 md:col-span-1">
                 {{ size }}
@@ -105,63 +101,12 @@
             <div
               v-for="size in sizes"
               :key="size"
-<<<<<<< HEAD
-              class="grid grid-cols-4 md:grid-cols-9 gap-10 py-6 rounded-md"
-=======
               class="flex py-6 flex-wrap space-x-4"
->>>>>>> 5966e537
             >
               <span class="caption text-center col-span-4 md:col-span-1">
                 {{ size }}
               </span>
               <div>
-<<<<<<< HEAD
-                <FormButton :size="size">
-                  <template #iconleft><XMarkIcon /></template>
-                  Button
-                </FormButton>
-              </div>
-              <div>
-                <FormButton :size="size" disabled>
-                  Button
-                  <template #icon><ArrowRightCircleIcon /></template>
-                </FormButton>
-              </div>
-              <!-- <div>
-                <FormButton :size="size" rounded>
-                  Button
-                  <template #icon><ArrowRightCircleIcon /></template>
-                </FormButton>
-              </div>
-              <div>
-                <FormButton :size="size" rounded disabled>
-                  Button
-                  <template #icon><XMarkIcon /></template>
-                </FormButton>
-              </div> -->
-              <div>
-                <FormButton :size="size" outlined>
-                  Button
-                  <template #icon><XMarkIcon /></template>
-                </FormButton>
-              </div>
-              <div>
-                <FormButton :size="size" outlined disabled>
-                  Button
-                  <template #icon><XMarkIcon /></template>
-                </FormButton>
-              </div>
-              <!-- <div>
-                <FormButton :size="size" rounded outlined>
-                  Button
-                  <template #icon><XMarkIcon /></template>
-                </FormButton>
-              </div>
-              <div>
-                <FormButton :size="size" rounded outlined disabled>
-                  Button
-                  <template #icon><XMarkIcon /></template>
-=======
                 <FormButton :size="size" :icon-left="XMarkIcon">Button</FormButton>
               </div>
               <div>
@@ -187,7 +132,6 @@
               <div>
                 <FormButton :size="size" rounded outlined disabled :icon-right="XMarkIcon">
                   Button
->>>>>>> 5966e537
                 </FormButton>
               </div> -->
             </div>
@@ -195,11 +139,7 @@
             <div
               v-for="type in types"
               :key="type"
-<<<<<<< HEAD
-              class="grid grid-cols-4 md:grid-cols-9 gap-10 py-6 rounded-md"
-=======
               class="flex py-6 flex-wrap space-x-4"
->>>>>>> 5966e537
             >
               <span class="caption text-center col-span-4 md:col-span-1">
                 {{ type }}
@@ -238,35 +178,6 @@
                 <FormButton color="invert" text disabled>Text</FormButton>
               </div>
               <div class="flex items-center justify-around flex-wrap py-6">
-<<<<<<< HEAD
-                <FormButton color="invert" invert size="xs">
-                  Button
-                  <template #icon><XMarkIcon /></template>
-                </FormButton>
-                <FormButton color="invert" invert size="sm">
-                  Button
-                  <template #icon><XMarkIcon /></template>
-                </FormButton>
-                <FormButton color="invert" invert size="base">
-                  Button
-                  <template #icon><XMarkIcon /></template>
-                </FormButton>
-                <FormButton color="invert" invert size="lg">
-                  Button
-                  <template #icon><XMarkIcon /></template>
-                </FormButton>
-                <FormButton color="invert" invert size="xl">
-                  Button
-                  <template #icon><XMarkIcon /></template>
-                </FormButton>
-                <FormButton color="invert" invert rounded>
-                  Button
-                  <template #icon><XMarkIcon /></template>
-                </FormButton>
-                <FormButton color="invert" invert outlined rounded>Button</FormButton>
-                <FormButton color="invert" invert outlined>
-                  <template #icon><XMarkIcon /></template>
-=======
                 <FormButton color="invert" invert size="xs" :icon-right="XMarkIcon">
                   Button
                 </FormButton>
@@ -287,40 +198,10 @@
                 </FormButton>
                 <FormButton color="invert" invert outlined rounded>Button</FormButton>
                 <FormButton color="invert" invert outlined :icon-right="XMarkIcon">
->>>>>>> 5966e537
                   Button
                 </FormButton>
               </div>
               <div class="flex items-center justify-around flex-wrap py-6">
-<<<<<<< HEAD
-                <FormButton color="invert" disabled size="xs">
-                  Button
-                  <template #icon><XMarkIcon /></template>
-                </FormButton>
-                <FormButton color="invert" disabled size="sm">
-                  Button
-                  <template #icon><XMarkIcon /></template>
-                </FormButton>
-                <FormButton color="invert" disabled size="base">
-                  Button
-                  <template #icon><XMarkIcon /></template>
-                </FormButton>
-                <FormButton color="invert" disabled size="lg">
-                  Button
-                  <template #icon><XMarkIcon /></template>
-                </FormButton>
-                <FormButton color="invert" disabled size="xl">
-                  Button
-                  <template #icon><XMarkIcon /></template>
-                </FormButton>
-                <FormButton color="invert" disabled rounded>
-                  Button
-                  <template #icon><XMarkIcon /></template>
-                </FormButton>
-                <FormButton color="invert" disabled outlined rounded>Button</FormButton>
-                <FormButton color="invert" disabled outlined>
-                  <template #icon><XMarkIcon /></template>
-=======
                 <FormButton color="invert" disabled size="xs" :icon-right="XMarkIcon">
                   Button
                 </FormButton>
@@ -341,7 +222,6 @@
                 </FormButton>
                 <FormButton color="invert" disabled outlined rounded>Button</FormButton>
                 <FormButton color="invert" disabled outlined :icon-right="XMarkIcon">
->>>>>>> 5966e537
                   Button
                 </FormButton>
               </div>
