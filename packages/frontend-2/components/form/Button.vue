<template>
  <Component
    :is="to ? NuxtLink : 'button'"
    :to="to"
    :type="buttonType"
    :external="external"
    :class="buttonClasses"
    :disabled="disabled"
    role="button"
    @click="onClick"
  >
<<<<<<< HEAD
    <div ref="iconleft" class="mr-2 -ml-1 icon-slot">
      <slot name="iconleft"></slot>
    </div>
    <div ref="content">
      <slot>Submit</slot>
    </div>
    <div ref="icon" class="ml-2 icon-slot">
      <slot name="icon"></slot>
    </div>
=======
    <Component :is="iconLeft" v-if="iconLeft" :class="iconClasses" />
    <span><slot>Submit</slot></span>
    <Component :is="iconRight" v-if="iconRight" :class="iconClasses" />
>>>>>>> 5966e537
  </Component>
</template>
<script setup lang="ts">
import { ConcreteComponent, PropType } from 'vue'
import { Nullable, Optional } from '@speckle/shared'

type FormButtonSize = 'xs' | 'sm' | 'base' | 'lg' | 'xl'
type FormButtonColor = 'default' | 'invert' | 'danger' | 'warning'

const emit = defineEmits<{
  /**
   * Emit MouseEvent on click
   */
  (e: 'click', val: MouseEvent): void
}>()

const props = defineProps({
  /**
   * URL to which to navigate - can be a relative (app) path or an absolute link for an external URL
   */
  to: {
    type: String as PropType<Optional<string>>,
    required: false,
    default: undefined
  },
  /**
   * Choose from one of many button sizes
   */
  size: {
    type: String as PropType<FormButtonSize>,
    default: 'base'
  },
  /**
   * If set, will make the button take up all available space horizontally
   */
  fullWidth: {
    type: Boolean,
    default: false
  },
  /**
   * Will outline the button.
   */
  outlined: {
    type: Boolean,
    default: false
  },
  /**
   * Will apply a rounded class.
   */
  rounded: {
    type: Boolean,
    default: false
  },
  /**
   * Will remove background.
   */
  text: {
    type: Boolean,
    default: false
  },
  /**
   * Will remove paddings and background. Use for links.
   */
  link: {
    type: Boolean,
    default: false
  },
  /**
   * Colors:
   * default: the default primary blue.
   * invert: for when you want to use this button on a primary background.
   * danger: for dangerous actions (e.g. deletions).
   * warning: for less dangerous actions (e.g. archival).
   */
  color: {
    type: String as PropType<FormButtonColor>,
    default: 'default'
  },
  /**
   * Whether the target location should be forcefully treated as an external URL
   * (for relative paths this will likely cause a redirect)
   */
  external: {
    type: Boolean as PropType<Optional<boolean>>,
    required: false,
    default: undefined
  },
  /**
   * Whether to disable the button so that it can't be pressed
   */
  disabled: {
    type: Boolean as PropType<Optional<boolean>>,
    required: false,
    default: undefined
  },
  /**
   * If set, will have type set to "submit" to enable it to submit any parent forms
   */
  submit: {
    type: Boolean,
    default: false
<<<<<<< HEAD
=======
  },
  /**
   * Add icon to the left from the text
   */
  iconLeft: {
    type: [Object, Function] as PropType<Nullable<ConcreteComponent>>,
    default: null
  },
  /**
   * Add icon to the right from the text
   */
  iconRight: {
    type: [Object, Function] as PropType<Nullable<ConcreteComponent>>,
    default: null
>>>>>>> 5966e537
  }
})

const NuxtLink = resolveComponent('NuxtLink')

const icon = ref<HTMLElement | null>(null)
const iconleft = ref<HTMLElement | null>(null)

const buttonType = computed(() => {
  if (props.to) return undefined
  if (props.submit) return 'submit'
  return 'button'
})

const bgAndBorderClasses = computed(() => {
  const classParts: string[] = []

  classParts.push('border-2')
  if (props.disabled) {
    classParts.push(
      props.outlined
        ? 'border-foreground-disabled'
        : 'bg-foundation-disabled border-transparent'
    )
  } else {
    switch (props.color) {
      case 'invert':
        classParts.push(
          props.outlined
            ? 'border-foundation dark:border-foreground'
            : 'bg-foundation dark:bg-foreground border-transparent'
        )
        break
      case 'danger':
        classParts.push(props.outlined ? 'border-danger' : 'bg-danger border-danger')
        break
      case 'warning':
        classParts.push(props.outlined ? 'border-warning' : 'bg-warning border-warning')
        break
      case 'default':
      default:
        classParts.push(
          props.outlined
            ? 'border-primary hover:border-primary-focus'
            : 'bg-primary hover:bg-primary-focus border-transparent'
        )
        break
    }
  }

  return classParts.join(' ')
})

const foregroundClasses = computed(() => {
  const classParts: string[] = []
  if (!props.text && !props.link) {
    if (props.disabled) {
      classParts.push(
        props.outlined ? 'text-foreground-disabled' : 'text-foreground-disabled'
      )
    } else {
      switch (props.color) {
        case 'invert':
          classParts.push(
            props.outlined ? 'text-foundation dark:text-foreground' : 'text-primary'
          )
          break
        case 'danger':
          classParts.push(
            props.outlined ? 'text-danger' : 'text-foundation dark:text-foreground'
          )
          break
        case 'warning':
          classParts.push(
            props.outlined ? 'text-warning' : 'text-foundation dark:text-foreground'
          )
          break
        case 'default':
        default:
          classParts.push(
            props.outlined
              ? 'text-primary hover:text-primary-focus'
              : 'text-foundation dark:text-foreground'
          )
          break
      }
    }
  } else {
    classParts.push(
      props.disabled
        ? 'text-foreground-disabled'
        : props.color === 'invert'
        ? 'text-foundation hover:text-foundation-2 dark:text-foreground dark:hover:text-foreground-2'
        : 'text-primary hover:text-primary-focus'
    )
  }
  return classParts.join(' ')
})

const roundedClasses = computed(() => {
  const classParts: string[] = []
  classParts.push(props.rounded ? 'rounded-full' : 'rounded-md')
  return classParts.join(' ')
})

const ringClasses = computed(() => {
  const classParts: string[] = []
  if (!props.disabled) {
    switch (props.color) {
      case 'invert':
        classParts.push('hover:ring-4 ring-white/50')
        break
      case 'danger':
        classParts.push('hover:ring-4 ring-danger-lighter dark:ring-danger-darker')
        break
      case 'warning':
        classParts.push('hover:ring-4 ring-warning-lighter dark:ring-warning-darker')
        break
      case 'default':
      default:
        classParts.push('hover:ring-4')
        break
    }
  }
  return classParts.join(' ')
})

const sizeClasses = computed(() => {
  const classParts: string[] = []

  // weight
  if (props.size === 'xl') {
    classParts.push('font-medium')
  } else {
    classParts.push(props.size === 'xs' ? '' : 'font-semibold')
  }

  // font size
  if (['base', 'lg'].includes(props.size)) {
    classParts.push('text-base leading-5')
  } else if (props.size === 'xl') {
    classParts.push('text-lg leading-7')
  } else if (props.size === 'sm') {
    classParts.push('text-sm leading-5')
  } else if (props.size === 'xs') {
    classParts.push('text-xs leading-4')
  }

  // padding
  if (!props.link) {
    switch (props.size) {
      case 'xs':
        classParts.push('px-2 py-1')
        break
      case 'sm':
        classParts.push('p-2')
        break
      case 'xl':
        classParts.push('px-5 py-4')
        break
      case 'lg':
        classParts.push('px-4 py-3')
        break
      case 'base':
      default:
        classParts.push('px-3 py-2')
        break
    }
  }

  return classParts.join(' ')
})

const generalClasses = computed(() => {
  const classParts: string[] = []

  if (props.fullWidth) {
    classParts.push('w-full')
  }

  if (props.disabled) {
    classParts.push('cursor-not-allowed')
  }

  return classParts.join(' ')
})

const decoratorClasses = computed(() => {
  const classParts: string[] = []
  if (!props.disabled && (!props.link || !props.text)) {
    classParts.push('active:scale-[0.95]')
  }

  if (!props.disabled && (props.link || props.text)) {
    classParts.push(
      'underline decoration-transparent decoration-2 underline-offset-4	hover:decoration-inherit'
    )
  }

  return classParts.join(' ')
})

const buttonClasses = computed(() => {
  const isLinkOrText = props.link || props.text
  return [
<<<<<<< HEAD
    'transition inline-flex justify-center items-center outline-none select-none',
=======
    'transition inline-flex justify-center items-center space-x-2 outline-none select-none',
>>>>>>> 5966e537
    generalClasses.value,
    sizeClasses.value,
    foregroundClasses.value,
    isLinkOrText ? '' : bgAndBorderClasses.value,
    isLinkOrText ? '' : roundedClasses.value,
    isLinkOrText ? '' : ringClasses.value,
    decoratorClasses.value
  ].join(' ')
})

<<<<<<< HEAD
onMounted(() => {
  const setIconSize = (icon: SVGElement) => {
    switch (props.size) {
      case 'xs':
        icon.classList.add('w-3')
        icon.classList.add('h-3')
        break
      case 'sm':
        icon.classList.add('w-4')
        icon.classList.add('h-4')
        break
      case 'xl':
        icon.classList.add('w-8')
        icon.classList.add('h-8')
        break
      case 'lg':
        icon.classList.add('w-6')
        icon.classList.add('h-6')
        break
      case 'base':
      default:
        icon.classList.add('w-5')
        icon.classList.add('h-5')
        break
    }
  }

  for (const child of (icon.value as HTMLElement).children) {
    setIconSize(child as SVGElement)
  }
  for (const child of (iconleft.value as HTMLElement).children) {
    setIconSize(child as SVGElement)
  }
=======
const iconClasses = computed(() => {
  const classParts: string[] = ['']

  switch (props.size) {
    case 'xs':
      classParts.push('h-3 w-3')
      break
    case 'sm':
      classParts.push('h-4 w-4')
      break
    case 'lg':
      classParts.push('h-6 w-6')
      break
    case 'xl':
      classParts.push('h-8 w-8')
      break
    case 'base':
    default:
      classParts.push('h-5 w-5')
      break
  }

  return classParts.join(' ')
>>>>>>> 5966e537
})

const onClick = (e: MouseEvent) => {
  if (props.disabled) {
    e.preventDefault()
    e.stopPropagation()
    e.stopImmediatePropagation()
    return
  }

  emit('click', e)
}
</script>
<style scoped>
.icon-slot:empty {
  display: none;
}
</style><|MERGE_RESOLUTION|>--- conflicted
+++ resolved
@@ -9,21 +9,9 @@
     role="button"
     @click="onClick"
   >
-<<<<<<< HEAD
-    <div ref="iconleft" class="mr-2 -ml-1 icon-slot">
-      <slot name="iconleft"></slot>
-    </div>
-    <div ref="content">
-      <slot>Submit</slot>
-    </div>
-    <div ref="icon" class="ml-2 icon-slot">
-      <slot name="icon"></slot>
-    </div>
-=======
     <Component :is="iconLeft" v-if="iconLeft" :class="iconClasses" />
     <span><slot>Submit</slot></span>
     <Component :is="iconRight" v-if="iconRight" :class="iconClasses" />
->>>>>>> 5966e537
   </Component>
 </template>
 <script setup lang="ts">
@@ -125,8 +113,6 @@
   submit: {
     type: Boolean,
     default: false
-<<<<<<< HEAD
-=======
   },
   /**
    * Add icon to the left from the text
@@ -141,7 +127,6 @@
   iconRight: {
     type: [Object, Function] as PropType<Nullable<ConcreteComponent>>,
     default: null
->>>>>>> 5966e537
   }
 })
 
@@ -347,11 +332,7 @@
 const buttonClasses = computed(() => {
   const isLinkOrText = props.link || props.text
   return [
-<<<<<<< HEAD
-    'transition inline-flex justify-center items-center outline-none select-none',
-=======
     'transition inline-flex justify-center items-center space-x-2 outline-none select-none',
->>>>>>> 5966e537
     generalClasses.value,
     sizeClasses.value,
     foregroundClasses.value,
@@ -362,41 +343,6 @@
   ].join(' ')
 })
 
-<<<<<<< HEAD
-onMounted(() => {
-  const setIconSize = (icon: SVGElement) => {
-    switch (props.size) {
-      case 'xs':
-        icon.classList.add('w-3')
-        icon.classList.add('h-3')
-        break
-      case 'sm':
-        icon.classList.add('w-4')
-        icon.classList.add('h-4')
-        break
-      case 'xl':
-        icon.classList.add('w-8')
-        icon.classList.add('h-8')
-        break
-      case 'lg':
-        icon.classList.add('w-6')
-        icon.classList.add('h-6')
-        break
-      case 'base':
-      default:
-        icon.classList.add('w-5')
-        icon.classList.add('h-5')
-        break
-    }
-  }
-
-  for (const child of (icon.value as HTMLElement).children) {
-    setIconSize(child as SVGElement)
-  }
-  for (const child of (iconleft.value as HTMLElement).children) {
-    setIconSize(child as SVGElement)
-  }
-=======
 const iconClasses = computed(() => {
   const classParts: string[] = ['']
 
@@ -420,7 +366,6 @@
   }
 
   return classParts.join(' ')
->>>>>>> 5966e537
 })
 
 const onClick = (e: MouseEvent) => {
