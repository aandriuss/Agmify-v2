--- conflicted
+++ resolved
@@ -236,12 +236,9 @@
   (e: 'update:modelValue', val: string): void
   (e: 'change', val: { event?: Event; value: string }): void
   (e: 'input', val: { event?: Event; value: string }): void
-<<<<<<< HEAD
+  (e: 'clear'): void
   (e: 'focusin'): void
   (e: 'focusout'): void
-=======
-  (e: 'clear'): void
->>>>>>> 4ccba42e
 }>()
 
 const slots = useSlots()
