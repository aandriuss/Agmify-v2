<!-- eslint-disable vue/no-v-html -->
<!-- eslint-disable vuejs-accessibility/no-static-element-interactions -->
<!-- eslint-disable vuejs-accessibility/click-events-have-key-events -->
<template>
  <div class="w-full">
    <div
      v-if="chatHistory.length"
      ref="chatContainer"
      class="p-6 gap-y-4 max-h-96 overflow-y-auto simple-scrollbar flex flex-col-reverse"
    >
<<<<<<< HEAD
      <div class="flex flex-col gap-5">
        <SpecklebotWindowChatMessage
          v-for="(message, index) in chatHistory"
          :key="index"
          :is-user="message.isUser"
          :loading="!message.isUser && message.content.length === 0"
        >
          {{ message.content }}
        </SpecklebotWindowChatMessage>
      </div>
=======
      <SpecklebotWindowChatMessage
        v-for="(message, index) in chatHistory"
        :key="index"
        :is-user="message.isUser"
      >
        <template v-if="message.isHtml">
          <span :class="proseClasses" v-html="message.content" />
        </template>
        <template v-else>
          {{ message.content }}
        </template>
      </SpecklebotWindowChatMessage>
>>>>>>> f098cff9
    </div>
    <template v-else>
      <div class="p-6 min-h-80 flex flex-col justify-between">
        <div class="flex gap-3 items-center -mt-1">
          <img
            src="~/assets/images/specklebot.png"
            alt="Specklebot"
            class="w-10 h-10"
          />
          <p class="text-heading">Ask me anything about your model data</p>
        </div>
        <div class="grid grid-cols-1 sm:grid-cols-3 gap-2">
          <SpecklebotWindowInitialCard
            v-for="(card, index) in cards"
            :key="index"
            :description="card.description"
            @click="askQuestion(card.description)"
          />
        </div>
      </div>
    </template>
    <div
      class="flex justify-between items-center bg-foundation border-t border-outline-3"
    >
      <label for="specklebot-input" class="sr-only">Ask SpeckleBot</label>
      <input
        id="specklebot-input"
        ref="specklebotInput"
        v-model="prompt"
        :disabled="loading"
        name="query"
        :placeholder="loading ? 'LOADING' : 'Ask SpeckleBot...'"
        class="w-full h-16 px-6 focus-visible:outline-0 text-body-sm bg-foundation"
        @keydown.enter="onSubmit"
      />
      <button
        class="bg-foundation-2 hover:bg-highlight-3 p-2 rounded text-body-3xs text-foregorund-2 mr-4 select-none"
        @click="onSubmit"
      >
        <ArrowRightIcon class="h-4 w-4" />
      </button>
    </div>
  </div>
</template>

<script setup lang="ts">
import { useSpeckleBot } from '~/lib/specklebot/composables/openai'
import { ArrowRightIcon } from '@heroicons/vue/20/solid'
import { useGetLoadedData } from '~/lib/specklebot/composables/viewer'
import { proseClasses } from '~/lib/common/composables/markdown'

const { askAboutLoadedData, loading } = useSpeckleBot()
const { getLoadedData } = useGetLoadedData()

interface ChatMessage {
  content: string
  isUser: boolean
  isHtml?: boolean
}

const specklebotInput = ref<HTMLInputElement | null>(null)
const prompt = ref('')
const chatHistory = ref<ChatMessage[]>([])

const cards = [
  {
    description: 'What are the key components of my current model?'
  },
  {
    description: 'Can you provide a summary of the project data statistics?'
  },
  {
    description: 'Where can I find information about the latest project updates?'
  }
]

const askQuestion = async (question: string) => {
  await ensure()

  if (loading.value) return
  chatHistory.value.push({ content: question, isUser: true })
  const generator = ask({ message: question })

  const responseMsg: ChatMessage = { content: '', isUser: false, isHtml: true }
  chatHistory.value.push(responseMsg)
  for await (const messageHtml of generator) {
    responseMsg.content = messageHtml
    chatHistory.value = [...chatHistory.value]
  }
}

const onSubmit = () => {
  const finalPrompt = prompt.value.trim()
  if (!finalPrompt.length) return

  askQuestion(finalPrompt)
  prompt.value = ''
}

onMounted(() => {
  nextTick(() => {
    specklebotInput.value?.focus()
  })
})

const { ask, ensure } = askAboutLoadedData({ getLoadedData })
ensure()
</script><|MERGE_RESOLUTION|>--- conflicted
+++ resolved
@@ -8,7 +8,6 @@
       ref="chatContainer"
       class="p-6 gap-y-4 max-h-96 overflow-y-auto simple-scrollbar flex flex-col-reverse"
     >
-<<<<<<< HEAD
       <div class="flex flex-col gap-5">
         <SpecklebotWindowChatMessage
           v-for="(message, index) in chatHistory"
@@ -16,23 +15,14 @@
           :is-user="message.isUser"
           :loading="!message.isUser && message.content.length === 0"
         >
-          {{ message.content }}
+          <template v-if="message.isHtml">
+            <span :class="proseClasses" v-html="message.content" />
+          </template>
+          <template v-else>
+            {{ message.content }}
+          </template>
         </SpecklebotWindowChatMessage>
       </div>
-=======
-      <SpecklebotWindowChatMessage
-        v-for="(message, index) in chatHistory"
-        :key="index"
-        :is-user="message.isUser"
-      >
-        <template v-if="message.isHtml">
-          <span :class="proseClasses" v-html="message.content" />
-        </template>
-        <template v-else>
-          {{ message.content }}
-        </template>
-      </SpecklebotWindowChatMessage>
->>>>>>> f098cff9
     </div>
     <template v-else>
       <div class="p-6 min-h-80 flex flex-col justify-between">
