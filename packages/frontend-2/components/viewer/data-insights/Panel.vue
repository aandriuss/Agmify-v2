<template>
  <div class="mt-1 mb-1">
    <ViewerLayoutPane @close="$emit('close')">
      <div v-if="isEmpty">
        <ViewerDataInsightsEmpty
          :function-id="functionId"
          :function-release-id="functionReleaseId"
          @run-triggered="runTriggered"
        />
      </div>
      <div v-else-if="isAutomationRunning">
        Foo
        <!-- <DotlottiePlayer
          src="https://lottie.host/ffc5ea7d-8c2e-49aa-b84d-9b336ca7b963/ZPSkZUvsE7.json"
          background="transparent"
          speed="1"
          style="width: 300px; height: 300px"
          loop
          autoplay
        ></DotlottiePlayer> -->
      </div>
      <div v-else>
        <ViewerDataInsightsGraph :report="report" />
      </div>
    </ViewerLayoutPane>
  </div>
</template>
<script setup lang="ts">
import type { Automate } from '@speckle/shared'
import type { Report } from '~/components/viewer/data-insights/Graph.vue'
import type { AutomateViewerPanel_AutomateRunFragment } from '~/lib/common/generated/gql/graphql'
<<<<<<< HEAD
// import { useSelectionUtilities } from '~/lib/viewer/composables/ui'
=======
import { useFileDownload } from '~/lib/core/composables/fileUpload'
import { useInjectedViewerState } from '~/lib/viewer/composables/setup'
>>>>>>> 9dbdfaf2

const props = defineProps<{
  automationRuns: AutomateViewerPanel_AutomateRunFragment[]
}>()

defineEmits(['close'])

const isEmpty = ref(false)
const isAutomationRunning = ref(true)

const functionReleaseId = 'cc84a0d1fb'
const functionId = '4b7c33d5cf'

const runTriggered = () => {
  isEmpty.value = false
  isAutomationRunning.value = true
}

<<<<<<< HEAD
// const { objects } = useSelectionUtilities()
=======
const { getBlobUrl } = useFileDownload()
const { projectId } = useInjectedViewerState()

type MaterialData = [
  ('id' | 'Type' | 'Material' | 'Grade' | 'Volume' | 'Mass')[],
  ...(string | number)[][]
]

type MaterialDataEntry = {
  id: string
  Type: string
  Material: string
  Grade: string
  Volume: string
  Mass: string
}

const report = ref<Report>({
  name: 'Material Composition',
  entries: [
    {
      label: 'Steel',
      totalPercent: 60,
      segments: [
        {
          objectIds: ['db93d618dc57f1bafb38191e75864574'],
          entryPercent: 60
        },
        {
          objectIds: ['db93d618dc57f1bafb38191e75864574'],
          entryPercent: 30
        },
        {
          objectIds: ['db93d618dc57f1bafb38191e75864574'],
          entryPercent: 10
        }
      ]
    },
    {
      label: 'Timber',
      totalPercent: 30,
      segments: [
        {
          objectIds: ['db93d618dc57f1bafb38191e75864574'],
          entryPercent: 60
        },
        {
          objectIds: ['db93d618dc57f1bafb38191e75864574'],
          entryPercent: 30
        },
        {
          objectIds: ['db93d618dc57f1bafb38191e75864574'],
          entryPercent: 10
        }
      ]
    },
    {
      label: 'Grass',
      totalPercent: 10,
      segments: [
        {
          objectIds: ['db93d618dc57f1bafb38191e75864574'],
          entryPercent: 60
        },
        {
          objectIds: ['db93d618dc57f1bafb38191e75864574'],
          entryPercent: 30
        },
        {
          objectIds: ['db93d618dc57f1bafb38191e75864574'],
          entryPercent: 10
        }
      ]
    }
  ]
})

watch(
  props,
  () => {
    // const run = props.automationRuns.at(0)

    // if (!run) return

    // const results = run.functionRuns[0].results as Automate.AutomateTypes.ResultsSchema
    // const blobId = results.values.blobIds?.[0]

    const blobId = 'e5a5b23698'

    getBlobUrl({ blobId: blobId!, projectId: projectId.value })
      .then((url) => {
        return fetch(url)
      })
      .then((res) => {
        return res.text()
      })
      .then((data) => {
        const json = JSON.parse(data.replaceAll("'", '"').replaceAll('None', '""'))
        report.value = toReport(json)
      })
  },
  {
    immediate: true
  }
)

const toReport = (data: MaterialData): Report => {
  let totalVolume = 0
  const volumeByMaterial: Record<string, number> = {}
  const volumeByMaterialGrade: Record<string, Record<string, number>> = {}

  const objectIdsByMaterialByGrade: Record<string, Record<string, string[]>> = {}

  const [headers, ...entries] = data

  for (const flatEntry of entries) {
    const entry: Partial<MaterialDataEntry> = {}

    for (let i = 0; i < flatEntry.length; i++) {
      entry[headers[i] as unknown as keyof MaterialDataEntry] = flatEntry[i].toString()
    }

    if (!entry.id || !entry.Volume || !entry.Material || !entry.Grade) {
      continue
    }

    const entryVolume = Number.parseFloat(entry.Volume)

    const factor = entry.Material === 'Concrete' ? 0.1 : 1

    totalVolume = totalVolume + entryVolume * factor

    volumeByMaterial[entry.Material] ??= 0
    volumeByMaterial[entry.Material] =
      volumeByMaterial[entry.Material] + entryVolume * factor

    volumeByMaterialGrade[entry.Material] ??= {}
    volumeByMaterialGrade[entry.Material][entry.Grade] ??= 0
    volumeByMaterialGrade[entry.Material][entry.Grade] =
      volumeByMaterialGrade[entry.Material][entry.Grade] + entryVolume * factor

    objectIdsByMaterialByGrade[entry.Material] ??= {}
    objectIdsByMaterialByGrade[entry.Material][entry.Grade] ??= []
    objectIdsByMaterialByGrade[entry.Material][entry.Grade].push(entry.id)
  }

  const report: Report = {
    name: 'Material Composition',
    entries: Object.entries(volumeByMaterial).map(
      ([material, materialTotalVolume]) => ({
        label: material,
        totalPercent: (materialTotalVolume / totalVolume) * 100,
        segments: Object.entries(volumeByMaterialGrade[material]).map(
          ([grade, gradeTotalVolume]) => ({
            objectIds: objectIdsByMaterialByGrade[material][grade],
            entryPercent: (gradeTotalVolume / materialTotalVolume) * 100
          })
        )
      })
    )
  }

  return report
}
>>>>>>> 9dbdfaf2
</script><|MERGE_RESOLUTION|>--- conflicted
+++ resolved
@@ -29,12 +29,9 @@
 import type { Automate } from '@speckle/shared'
 import type { Report } from '~/components/viewer/data-insights/Graph.vue'
 import type { AutomateViewerPanel_AutomateRunFragment } from '~/lib/common/generated/gql/graphql'
-<<<<<<< HEAD
 // import { useSelectionUtilities } from '~/lib/viewer/composables/ui'
-=======
 import { useFileDownload } from '~/lib/core/composables/fileUpload'
 import { useInjectedViewerState } from '~/lib/viewer/composables/setup'
->>>>>>> 9dbdfaf2
 
 const props = defineProps<{
   automationRuns: AutomateViewerPanel_AutomateRunFragment[]
@@ -53,9 +50,7 @@
   isAutomationRunning.value = true
 }
 
-<<<<<<< HEAD
 // const { objects } = useSelectionUtilities()
-=======
 const { getBlobUrl } = useFileDownload()
 const { projectId } = useInjectedViewerState()
 
@@ -220,5 +215,4 @@
 
   return report
 }
->>>>>>> 9dbdfaf2
 </script>