--- conflicted
+++ resolved
@@ -1,115 +1,54 @@
 <template>
-<<<<<<< HEAD
   <div v-if="model">
-    <ViewerResourcesLoadedVersionCard
-      v-if="!showVersions"
-      :version="loadedVersion"
-      :model="model"
-      @show-versions="showVersions = true"
-      @load-latest="loadLatestVersion"
-    />
-    <div v-if="showVersions" class="pb-2 bg-foundation rounded-md shadow">
-      <div class="px-2 py-4 flex items-center truncate space-x-2">
-        <FormButton
-          :icon-left="ChevronLeftIcon"
-          text
-          size="xs"
-          @click="showVersions = false"
-        >
-          Back
-        </FormButton>
-        <span>
-          <b>{{ model.name }}</b>
-          versions
-        </span>
-=======
-  <div
-    v-if="model"
-    class="px-1 pt-2 flex flex-col items-center bg-foundation shadow-md rounded-md"
-  >
-    <div class="w-full flex items-center justify-between mb-2">
-      <div class="px-1 flex">
-        <span class="font-bold text-lg">{{ model?.name }}</span>
-        &nbsp;
-      </div>
-      <div class="flex space-x-2">
-        <span class="text-xs text-foreground-2">last update {{ updatedAt }}</span>
-        <XMarkIcon class="text-foreground-2 w-3 h-4 mr-1" />
-      </div>
-    </div>
-    <div class="w-full">
-      <ViewerResourcesVersionCardDesignOption2
-        v-if="loadedVersion"
-        :model-id="modelId"
-        :is-latest-version="loadedVersion.id === latestVersionId"
+    <div>
+      <ViewerResourcesLoadedVersionCard
+        v-if="!showVersions && loadedVersion"
         :version="loadedVersion"
-        :show-metadata="false"
-        :clickable="false"
+        :model="model"
+        :is-latest-version="loadedVersion?.id === latestVersionId"
+        @show-versions="showVersions = true"
+        @load-latest="loadLatestVersion"
       />
     </div>
-    <div class="flex flex-col bg-teal-300/0 w-full">
-      <button
-        v-if="versions.length !== 1"
-        class="w-full flex justify-between hover:bg-foundation-focus py-2 px-1 rounded-md transition"
-        @click="showVersions = !showVersions"
+  </div>
+  <div v-if="showVersions" class="bg-foundation flex flex-col rounded-md px-1">
+    <div class="px-2 py-4 flex items-center truncate space-x-2">
+      <FormButton
+        :icon-left="ChevronLeftIcon"
+        text
+        size="xs"
+        @click="showVersions = false"
       >
-        <div class="flex space-x-1 text-xs font-bold text-foreground-2">
-          <span>Versions</span>
-          <ArrowPathRoundedSquareIcon class="w-3 h-4 mr-1" />
-          <span>{{ model?.versions?.totalCount }}</span>
-        </div>
-        <div><ChevronDownIcon class="w-3 h-3" /></div>
-      </button>
-      <div v-else class="py-2 px-1 text-xs font-bold text-foreground-2">
-        No other versions
->>>>>>> b4f6538f
-      </div>
-      <div class="space-y-0">
-        <ViewerResourcesVersionCardDesignOption3
-          v-for="version in versions"
-          :key="version.id"
-          :model-id="modelId"
-          :version="version"
-<<<<<<< HEAD
-          class="bg-foundation"
-=======
-          :is-latest-version="version.id === latestVersionId"
->>>>>>> b4f6538f
-          @change-version="handleVersionChange"
-        />
-      </div>
-      <div class="mt-4 text-xs text-center py-2 text-foreground-2">
-        TODO: Version Pagination
-      </div>
+        Back
+      </FormButton>
+      <span>
+        <b>{{ model.name }}</b>
+        versions
+      </span>
+    </div>
+    <div class="space-y-0">
+      <ViewerResourcesVersionCardDesignOption3
+        v-for="version in versions"
+        :key="version.id"
+        :model-id="modelId"
+        :version="version"
+        :is-latest-version="version.id === latestVersionId"
+        :is-loaded-version="version.id === loadedVersion?.id"
+        @change-version="handleVersionChange"
+      />
+    </div>
+    <div class="mt-4 text-xs text-center py-2 text-foreground-2">
+      TODO: Version Pagination
     </div>
   </div>
 </template>
 <script setup lang="ts">
 import dayjs from 'dayjs'
 import { graphql } from '~~/lib/common/generated/gql'
-<<<<<<< HEAD
-import { useQuery } from '@vue/apollo-composable'
-import { modelCardQuery } from '~~/lib/projects/graphql/queries'
-import {
-  ViewerModelResource,
-  getObjectUrl,
-  ViewerResource
-} from '~~/lib/viewer/helpers'
 import { ChevronLeftIcon } from '@heroicons/vue/24/solid'
-import { ModelCardVersionFragment } from '~~/lib/common/generated/gql/graphql'
-import { useInjectedViewer } from '~~/lib/viewer/composables/viewer'
-import { ComputedRef } from 'vue'
-import { Ref } from 'vue'
-=======
-import {
-  ChevronDownIcon,
-  ArrowPathRoundedSquareIcon,
-  XMarkIcon
-} from '@heroicons/vue/24/solid'
 import { useViewerResourcesState } from '~~/lib/viewer/composables/viewer'
 import { ViewerModelCardsQuery } from '~~/lib/common/generated/gql/graphql'
 import { Get } from 'type-fest'
->>>>>>> b4f6538f
 
 type ModelItem = NonNullable<Get<ViewerModelCardsQuery, 'project.models.items[0]'>>
 
@@ -165,50 +104,11 @@
   props.model ? dayjs(props.model.updatedAt).from(dayjs()) : null
 )
 
-<<<<<<< HEAD
-const unwatch = watch(loadedVersion, async (newVal) => {
-  if (!newVal) return
-  await isInitializedPromise
-  const url = getObjectUrl(projectId.value as string, newVal.referencedObject)
-  viewer.loadObject(url)
-  unwatch() // important to stop watching as the loaded version is reactive. we want this to fire on "mounted" only (not using on mounted as it's null in there)
-})
-
-const { updateResourceVersion } = inject('resources') as {
-  resources: Ref<ViewerResource[]>
-  updateResourceVersion: (resourceId: string, resourceVersion: string) => void
+function loadLatestVersion() {
+  switchModelToVersion(props.model.id, latestVersionId.value)
 }
 
-async function handleVersionChange(versionId: string) {
-  await swapVersion(versionId)
-  // showVersions.value = false
-}
-
-async function loadLatestVersion() {
-  await swapVersion(latestVersion.value.id)
-}
-
-async function swapVersion(newVersionId: string) {
-  if (newVersionId === loadedVersion.value?.id) return
-
-  const oldObjectUrl = getObjectUrl(
-    projectId.value as string,
-    loadedVersion.value.referencedObject
-  )
-  const newVersion = versions.value.find((v) => v.id === newVersionId)
-  const newObjectUrl = getObjectUrl(
-    projectId.value as string,
-    newVersion?.referencedObject as string
-  )
-
-  await Promise.all([
-    viewer.unloadObject(oldObjectUrl),
-    viewer.loadObject(newObjectUrl)
-  ])
-  updateResourceVersion(props.model.modelId, newVersionId)
-=======
 function handleVersionChange(versionId: string) {
   switchModelToVersion(props.model.id, versionId)
->>>>>>> b4f6538f
 }
 </script>