<template>
<<<<<<< HEAD
  <div class="">
    <div class="flex flex-col space-y-2 mb-2">
      <div v-for="(resource, idx) in resources" :key="idx">
        <!-- TODO: Object resource card -->
        <ViewerResourcesModelCard :model="(resource as ViewerModelResource)" />
      </div>
=======
  <div class="p-2 flex justify-between">
    <div class="text-sm font-bold text-foreground-2">Models</div>
    <div>
      <FormButton size="sm" text :icon-left="PlusIcon">Add Model</FormButton>
    </div>
  </div>
  <div class="p-2 space-y-2">
    <div v-for="{ model, versionId } in modelsAndVersionIds" :key="model.id">
      <ViewerResourcesModelCard :model="model" :version-id="versionId" />
    </div>
    <!-- Basic object cards for now -->
    <div
      v-for="{ objectId } in objectResources"
      :key="objectId"
      class="px-1 py-2 flex flex-col items-center bg-foundation shadow-md rounded-md"
    >
      <div>Object w/ ID:</div>
      <span>{{ objectId }}</span>
>>>>>>> b4f6538f
    </div>
    <button
      class="group flex w-full rounded-md items-center text-primary text-xs px-2 py-1 transition hover:bg-foundation-focus dark:hover:bg-primary-muted"
    >
      +
      <span class="font-bold ml-1">Add Model</span>
    </button>
  </div>
</template>
<script setup lang="ts">
import { PlusIcon } from '@heroicons/vue/24/solid'
import {
  useInjectedViewer,
  useResolvedViewerResources
} from '~~/lib/viewer/composables/viewer'
import { ViewerResourceItem } from '~~/lib/common/generated/gql/graphql'
import { useQuery } from '@vue/apollo-composable'
import { viewerModelCardsQuery } from '~~/lib/viewer/graphql/queries'

const { projectId } = useInjectedViewer()
const { resourceItems } = useResolvedViewerResources()
const nonObjectResources = computed(() =>
  resourceItems.value.filter(
    (r): r is ViewerResourceItem & { modelId: string; versionId: string } => !!r.modelId
  )
)

const objectResources = computed(() =>
  resourceItems.value.filter((i) => !i.modelId && !i.versionId)
)

const { result: modelsResult } = useQuery(viewerModelCardsQuery, () => ({
  projectId: projectId.value,
  modelIds: nonObjectResources.value.map((r) => r.modelId),
  versionIds: nonObjectResources.value.map((r) => r.versionId)
}))

const models = computed(() => modelsResult.value?.project?.models?.items || [])

const modelsAndVersionIds = computed(() =>
  models.value.map((m) => ({
    model: m,
    versionId: nonObjectResources.value.find((r) => r.modelId === m.id)?.versionId || ''
  }))
)
</script><|MERGE_RESOLUTION|>--- conflicted
+++ resolved
@@ -1,18 +1,4 @@
 <template>
-<<<<<<< HEAD
-  <div class="">
-    <div class="flex flex-col space-y-2 mb-2">
-      <div v-for="(resource, idx) in resources" :key="idx">
-        <!-- TODO: Object resource card -->
-        <ViewerResourcesModelCard :model="(resource as ViewerModelResource)" />
-      </div>
-=======
-  <div class="p-2 flex justify-between">
-    <div class="text-sm font-bold text-foreground-2">Models</div>
-    <div>
-      <FormButton size="sm" text :icon-left="PlusIcon">Add Model</FormButton>
-    </div>
-  </div>
   <div class="p-2 space-y-2">
     <div v-for="{ model, versionId } in modelsAndVersionIds" :key="model.id">
       <ViewerResourcesModelCard :model="model" :version-id="versionId" />
@@ -25,7 +11,6 @@
     >
       <div>Object w/ ID:</div>
       <span>{{ objectId }}</span>
->>>>>>> b4f6538f
     </div>
     <button
       class="group flex w-full rounded-md items-center text-primary text-xs px-2 py-1 transition hover:bg-foundation-focus dark:hover:bg-primary-muted"
@@ -36,7 +21,6 @@
   </div>
 </template>
 <script setup lang="ts">
-import { PlusIcon } from '@heroicons/vue/24/solid'
 import {
   useInjectedViewer,
   useResolvedViewerResources
