--- conflicted
+++ resolved
@@ -22,16 +22,6 @@
         :style="style"
       >
         <div class="relative">
-<<<<<<< HEAD
-          <div class="bg-foundation rounded-4xl w-80 p-4 flex flex-col">
-            <ViewerCommentsEditor
-              v-model="commentValue"
-              max-height="300px"
-              autofocus
-              @submit="() => onSubmit()"
-            />
-          </div>
-=======
           <ViewerCommentsEditor
             ref="editor"
             v-model="commentValue"
@@ -39,7 +29,6 @@
             autofocus
             @submit="() => onSubmit()"
           />
->>>>>>> ae3bdae9
           <div class="absolute w-full flex justify-between pt-2 space-x-2">
             <div class="flex space-x-2">
               <FormButton
@@ -65,16 +54,13 @@
               />
             </div>
             <div class="space-x-2">
-<<<<<<< HEAD
-              <FormButton :icon-left="PaperClipIcon" hide-text color="invert" />
-=======
               <FormButton
                 :icon-left="PaperClipIcon"
                 hide-text
                 color="invert"
                 @click="editor?.openFilePicker"
               />
->>>>>>> ae3bdae9
+
               <FormButton
                 :icon-left="PaperAirplaneIcon"
                 hide-text
@@ -116,12 +102,8 @@
   modelValue: ViewerNewThreadBubbleModel
 }>()
 
-<<<<<<< HEAD
-const commentValue = ref(<CommentEditorValue>{ doc: undefined })
-=======
 const editor = ref(null as Nullable<{ openFilePicker: () => void }>)
 const commentValue = ref(<CommentEditorValue>{ doc: undefined, attachments: undefined })
->>>>>>> ae3bdae9
 const threadContainer = ref(null as Nullable<HTMLElement>)
 
 const { style } = useExpandedThreadResponsiveLocation({
@@ -144,31 +126,20 @@
   comment ||= comment || commentValue.value
   if (!comment?.doc) return
 
-<<<<<<< HEAD
-  // TODO: attachments
-=======
->>>>>>> ae3bdae9
   // Intentionally not awaiting so that we emit close immediately
   createThread(
     {
       doc: comment.doc,
-<<<<<<< HEAD
-      blobIds: []
-=======
       blobIds: comment.attachments?.map((a) => a.result.blobId) || []
->>>>>>> ae3bdae9
     },
     props.modelValue.clickLocation
   )
 
-<<<<<<< HEAD
-=======
   // Marking all uploads as in use to prevent cleanup
   comment.attachments?.forEach((a) => {
     a.inUse = true
   })
 
->>>>>>> ae3bdae9
   emit('close')
 }
 
