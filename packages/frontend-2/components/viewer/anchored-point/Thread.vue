<template>
  <div
    class="absolute pointer-events-auto"
    :style="{
      ...modelValue.style,
      opacity: 1
    }"
  >
    <div class="relative">
      <FormButton
        :icon-left="
          threadEmoji
            ? undefined
            : isExpanded
            ? XMarkIcon
            : ChatBubbleOvalLeftEllipsisIcon
        "
        :hide-text="!threadEmoji"
        :style="{
          opacity: modelValue.style.opacity
        }"
        :color="isViewed ? 'invert' : 'default'"
        @click="onThreadClick"
      >
        <template v-if="threadEmoji">
          <span>{{ threadEmoji }}</span>
        </template>
      </FormButton>
      <div v-if="isExpanded" ref="threadContainer" class="absolute" :style="style">
        <div class="relative w-80 flex flex-col">
          <div
            ref="commentsContainer"
            class="max-h-[500px] overflow-y-auto simple-scrollbar flex flex-col space-y-1 pr-1"
          >
            <ViewerAnchoredPointThreadComment
              v-for="comment in comments"
              :key="comment.id"
              :comment="comment"
<<<<<<< HEAD
=======
              :project-id="projectId"
>>>>>>> ae3bdae9
              @mounted="onCommentMounted"
            />
          </div>
          <div
            v-if="isTypingMessage"
            class="bg-foundation rounded-full w-full p-2 caption mt-2"
          >
            {{ isTypingMessage }}
          </div>
          <ViewerAnchoredPointThreadNewReply
            :model-value="modelValue"
            class="mt-2"
            @submit="onNewReply"
          />
        </div>
      </div>
    </div>
  </div>
</template>
<script setup lang="ts">
import { ChatBubbleOvalLeftEllipsisIcon, XMarkIcon } from '@heroicons/vue/24/solid'
import { Nullable } from '@speckle/shared'
import { onKeyDown } from '@vueuse/core'
import { scrollToBottom } from '~~/lib/common/helpers/dom'
import { useViewerThreadTypingTracking } from '~~/lib/viewer/composables/activity'
import {
  CommentBubbleModel,
  useExpandedThreadResponsiveLocation
} from '~~/lib/viewer/composables/commentBubbles'
import { useMarkThreadViewed } from '~~/lib/viewer/composables/commentManagement'
import { useInjectedViewerState } from '~~/lib/viewer/composables/setup'
import { emojis } from '~~/lib/viewer/helpers/emojis'

const emit = defineEmits<{
  (e: 'update:modelValue', v: CommentBubbleModel): void
  (e: 'update:expanded', v: boolean): void
}>()

const props = defineProps<{
  modelValue: CommentBubbleModel
}>()

const commentsContainer = ref(null as Nullable<HTMLElement>)
const threadContainer = ref(null as Nullable<HTMLElement>)
const justCreatedReply = ref(false)
const threadId = computed(() => props.modelValue.id)
const comments = computed(() => [
  props.modelValue,
  ...props.modelValue.replies.items.slice().reverse()
])

const { projectId } = useInjectedViewerState()
const markThreadViewed = useMarkThreadViewed()
const { usersTyping } = useViewerThreadTypingTracking(threadId)

const { style } = useExpandedThreadResponsiveLocation({
  threadContainer,
  width: 320
})

const isExpanded = computed(() => props.modelValue.isExpanded)
const isTypingMessage = computed(() => {
  if (!usersTyping.value.length) return null
  return usersTyping.value.length > 1
    ? `${usersTyping.value.map((u) => u.userName).join(', ')} are typing...`
    : `${usersTyping.value[0].userName} is typing...`
})
const isViewed = computed(() => !!props.modelValue.viewedAt)
const threadEmoji = computed(() => {
  const cleanVal = props.modelValue.rawText.trim()
  return emojis.includes(cleanVal) ? cleanVal : undefined
})

const changeExpanded = (newVal: boolean) => {
  emit('update:modelValue', {
    ...props.modelValue,
    isExpanded: newVal
  })
  emit('update:expanded', newVal)
}

const onNewReply = () => {
  justCreatedReply.value = true
}

const onCommentMounted = () => {
  if (!justCreatedReply.value) return

  const el = commentsContainer.value
  if (!el) return

  scrollToBottom(el)
  justCreatedReply.value = false
}

const onThreadClick = () => {
  changeExpanded(!isExpanded.value)
}

onKeyDown('Escape', () => {
  if (isExpanded.value) {
    changeExpanded(false)
  }
})

watch(
  () => <const>[isExpanded.value, isViewed.value],
  (newVals, oldVals) => {
    const [newIsExpanded, newIsViewed] = newVals
    const [oldIsExpanded] = oldVals

    if (newIsExpanded && newIsExpanded !== oldIsExpanded && !newIsViewed) {
      markThreadViewed(projectId.value, props.modelValue.id)
    }
  }
)
</script><|MERGE_RESOLUTION|>--- conflicted
+++ resolved
@@ -36,10 +36,7 @@
               v-for="comment in comments"
               :key="comment.id"
               :comment="comment"
-<<<<<<< HEAD
-=======
               :project-id="projectId"
->>>>>>> ae3bdae9
               @mounted="onCommentMounted"
             />
           </div>
