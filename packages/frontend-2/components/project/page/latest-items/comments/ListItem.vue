--- conflicted
+++ resolved
@@ -19,33 +19,7 @@
       </div>
     </td>
     <td class="pr-5">
-<<<<<<< HEAD
-      <div
-        v-if="thread.replyAuthors.totalCount"
-        ref="elementToWatchForChanges"
-        class="flex space-x-[1px] align-middle"
-      >
-        <div
-          ref="itemContainer"
-          class="flex space-x-[1px] flex-wrap overflow-hidden h-8"
-        >
-          <UserAvatar
-            v-for="author in thread.replyAuthors.items"
-            :key="author.id"
-            :user="author"
-            no-border
-          />
-        </div>
-        <UserAvatarText
-          v-if="hiddenReplyAuthorCount"
-          class="text-foreground label label--light"
-        >
-          +{{ hiddenReplyAuthorCount }}
-        </UserAvatarText>
-      </div>
-=======
       <UserAvatarGroup :users="allAvatars" :max-count="4" />
->>>>>>> 09667f54
     </td>
     <td class="bg-cover bg-no-repeat bg-center" :style="{ backgroundImage }" />
   </tr>
