<template>
  <LayoutDialog
    v-model:open="isOpen"
    v-bind="
      isMobile ? { title: selectedMenuItem ? selectedMenuItem.title : 'Settings' } : {}
    "
    fullscreen="all"
    :show-back-button="isMobile && !!selectedMenuItem"
    @back="targetMenuItem = null"
  >
    <div class="w-full h-full flex">
      <LayoutSidebar
        v-if="!isMobile || !selectedMenuItem"
        class="w-full md:w-56 lg:w-60 md:p-4 md:pt-6 md:bg-foundation md:border-r md:border-outline-3"
      >
        <LayoutSidebarMenu>
          <LayoutSidebarMenuGroup title="Account settings">
            <template #title-icon>
              <UserIcon class="h-5 w-5" />
            </template>
            <LayoutSidebarMenuGroupItem
              v-for="(sidebarMenuItem, key) in menuItemConfig.user"
              :key="key"
              :label="sidebarMenuItem.title"
              :class="{
                'bg-highlight-2 hover:!bg-highlight-2': targetMenuItem === key
              }"
              @click="targetMenuItem = `${key}`"
            />
          </LayoutSidebarMenuGroup>
          <LayoutSidebarMenuGroup v-if="isAdmin" title="Server settings">
            <template #title-icon>
              <ServerStackIcon class="h-5 w-5" />
            </template>
            <LayoutSidebarMenuGroupItem
              v-for="(sidebarMenuItem, key) in menuItemConfig.server"
              :key="key"
              :label="sidebarMenuItem.title"
              :class="{
                'bg-highlight-2 hover:!bg-highlight-2': targetMenuItem === key
              }"
              @click="targetMenuItem = `${key}`"
            />
          </LayoutSidebarMenuGroup>
          <LayoutSidebarMenuGroup
            v-if="isWorkspacesEnabled && hasWorkspaceItems"
            title="Workspace settings"
          >
            <template #title-icon>
              <ServerStackIcon class="h-5 w-5" />
            </template>
            <LayoutSidebarMenuGroup
              v-for="(workspaceItem, key) in workspaceItems"
              :key="key"
              :title="workspaceItem.name"
              collapsible
            >
              <LayoutSidebarMenuGroupItem
                v-for="(workspaceMenuItem, itemKey) in menuItemConfig.workspace"
                :key="`${key}-${itemKey}`"
                :label="workspaceMenuItem.title"
                :class="{
                  'bg-highlight-2 hover:!bg-highlight-2':
                    targetMenuItem === itemKey && targetWorkspaceId === workspaceItem.id
                }"
                @click="onWorkspaceMenuItemClick(workspaceItem.id, `${itemKey}`)"
              />
              <LayoutSidebarMenuGroupItem
                label="Billing"
                tag="Coming soon"
                tooltip-text="Manage billing for your workspace"
                disabled
              />
              <LayoutSidebarMenuGroupItem
                label="Security"
                tag="Coming soon"
                tooltip-text="SSO, manage permissions, restrict domain access"
                disabled
              />
              <LayoutSidebarMenuGroupItem
                label="Regions"
                tag="Coming soon"
                tooltip-text="Set up regions for custom data residency"
                disabled
              />
            </LayoutSidebarMenuGroup>
          </LayoutSidebarMenuGroup>
        </LayoutSidebarMenu>
      </LayoutSidebar>
      <component
        :is="selectedMenuItem.component"
        v-if="selectedMenuItem"
        :class="[
          'md:bg-foundation md:px-10 md:py-12 md:bg-foundation-page w-full',
          !isMobile && 'simple-scrollbar overflow-y-auto flex-1'
        ]"
        :user="user"
        :workspace-id="targetWorkspaceId"
<<<<<<< HEAD
        :is-admin="isAdmin"
=======
>>>>>>> 47bd4cd4
      />
    </div>
  </LayoutDialog>
</template>

<script setup lang="ts">
import type { defineComponent } from 'vue'
import SettingsUserProfile from '~/components/settings/user/Profile.vue'
import SettingsUserNotifications from '~/components/settings/user/Notifications.vue'
import SettingsUserDeveloper from '~/components/settings/user/Developer.vue'
import SettingsServerGeneral from '~/components/settings/server/General.vue'
import SettingsServerProjects from '~/components/settings/server/Projects.vue'
import SettingsServerActiveUsers from '~/components/settings/server/ActiveUsers.vue'
import SettingsServerPendingInvitations from '~/components/settings/server/PendingInvitations.vue'
<<<<<<< HEAD
import SettingsWorkspaceGeneral from '~/components/settings/workspace/General.vue'
=======
import SettingsWorkspacesMembers from '~/components/settings/workspaces/Members.vue'
>>>>>>> 47bd4cd4
import { useBreakpoints } from '@vueuse/core'
import { TailwindBreakpoints } from '~~/lib/common/helpers/tailwind'
import { UserIcon, ServerStackIcon } from '@heroicons/vue/24/outline'
import { settingsQueries } from '~/lib/common/helpers/route'
import { useActiveUser } from '~/lib/auth/composables/activeUser'
import {
  LayoutSidebar,
  LayoutSidebarMenu,
  LayoutSidebarMenuGroup
} from '@speckle/ui-components'
import { Roles } from '@speckle/shared'
import { useQuery } from '@vue/apollo-composable'
import { settingsSidebarWorkspacesQuery } from '~/lib/settings/graphql/queries'
import { useIsWorkspacesEnabled } from '~/composables/globals'

type MenuItem = {
  title: string
  component: ReturnType<typeof defineComponent>
}

const { activeUser: user } = useActiveUser()
const breakpoints = useBreakpoints(TailwindBreakpoints)
const isWorkspacesEnabled = useIsWorkspacesEnabled()
const { result: workspaceResult } = useQuery(settingsSidebarWorkspacesQuery, null, {
  enabled: isWorkspacesEnabled.value
})

const isMobile = breakpoints.smaller('md')
const targetWorkspaceId = ref<string | null>(null)

const menuItemConfig = shallowRef<{ [key: string]: { [key: string]: MenuItem } }>({
  user: {
    [settingsQueries.user.profile]: {
      title: 'Profile',
      component: SettingsUserProfile
    },
    [settingsQueries.user.notifications]: {
      title: 'Notifications',
      component: SettingsUserNotifications
    },
    [settingsQueries.user.developerSettings]: {
      title: 'Developer settings',
      component: SettingsUserDeveloper
    }
  },
  server: {
    [settingsQueries.server.general]: {
      title: 'General',
      component: SettingsServerGeneral
    },
    [settingsQueries.server.projects]: {
      title: 'Projects',
      component: SettingsServerProjects
    },
    [settingsQueries.server.activeUsers]: {
      title: 'Active users',
      component: SettingsServerActiveUsers
    },
    [settingsQueries.server.pendingInvitations]: {
      title: 'Pending invitations',
      component: SettingsServerPendingInvitations
    }
  },
  workspace: {
<<<<<<< HEAD
    general: {
      title: 'General',
      component: SettingsWorkspaceGeneral
=======
    members: {
      title: 'Members',
      component: SettingsWorkspacesMembers
>>>>>>> 47bd4cd4
    }
  }
})

const isOpen = defineModel<boolean>('open', { required: true })
const targetMenuItem = defineModel<string | null>('targetMenuItem', { required: true })

const workspaceItems = computed(() =>
  workspaceResult.value?.activeUser
    ? workspaceResult.value.activeUser.workspaces.items
    : []
)
const hasWorkspaceItems = computed(() => workspaceItems.value.length > 0)
const isAdmin = computed(() => user.value?.role === Roles.Server.Admin)
const selectedMenuItem = computed((): MenuItem | null => {
  const categories = [
    menuItemConfig.value.user,
    menuItemConfig.value.server,
    menuItemConfig.value.workspace
  ]
  for (const category of categories) {
    if (targetMenuItem.value && targetMenuItem.value in category) {
      return category[targetMenuItem.value]
    }
  }

  if (!isMobile.value && targetMenuItem.value) {
    return targetMenuItem.value.includes('server') && isAdmin.value
      ? menuItemConfig.value.server.general
      : menuItemConfig.value.user.profile
  }

  return null
})

// Keep track of the selected workspace ID, to open the page for the correct workspace
const onWorkspaceMenuItemClick = (id: string, target: string) => {
  targetWorkspaceId.value = id
  targetMenuItem.value = target
}

watch(
  () => user.value,
  (newVal) => {
    if (!newVal) {
      isOpen.value = false
    }
  },
  { immediate: true }
)
</script><|MERGE_RESOLUTION|>--- conflicted
+++ resolved
@@ -96,10 +96,7 @@
         ]"
         :user="user"
         :workspace-id="targetWorkspaceId"
-<<<<<<< HEAD
         :is-admin="isAdmin"
-=======
->>>>>>> 47bd4cd4
       />
     </div>
   </LayoutDialog>
@@ -114,11 +111,8 @@
 import SettingsServerProjects from '~/components/settings/server/Projects.vue'
 import SettingsServerActiveUsers from '~/components/settings/server/ActiveUsers.vue'
 import SettingsServerPendingInvitations from '~/components/settings/server/PendingInvitations.vue'
-<<<<<<< HEAD
 import SettingsWorkspaceGeneral from '~/components/settings/workspace/General.vue'
-=======
 import SettingsWorkspacesMembers from '~/components/settings/workspaces/Members.vue'
->>>>>>> 47bd4cd4
 import { useBreakpoints } from '@vueuse/core'
 import { TailwindBreakpoints } from '~~/lib/common/helpers/tailwind'
 import { UserIcon, ServerStackIcon } from '@heroicons/vue/24/outline'
@@ -183,15 +177,13 @@
     }
   },
   workspace: {
-<<<<<<< HEAD
     general: {
       title: 'General',
       component: SettingsWorkspaceGeneral
-=======
+    },
     members: {
       title: 'Members',
       component: SettingsWorkspacesMembers
->>>>>>> 47bd4cd4
     }
   }
 })
