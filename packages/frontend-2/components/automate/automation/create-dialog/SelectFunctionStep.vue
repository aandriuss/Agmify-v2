<template>
  <div>
    <FormTextInput
      label="Select Function"
      :show-label="showLabel"
      :show-required="showRequired"
      name="search"
      color="foundation"
      placeholder="Search Functions..."
      show-clear
      :model-value="bind.modelValue.value"
      full-width
      v-on="on"
    />
    <div class="mt-4">
      <CommonLoadingBar :loading="loading" />
      <template v-if="!loading">
        <AutomateFunctionCardView v-if="queryItems?.length" small-view>
          <AutomateFunctionCard
            v-for="fn in items"
            :key="fn.id"
            :fn="fn"
            external-more-info
            :selected="selectedFunction && selectedFunction?.id === fn.id"
            @use="() => (selectedFunction = fn)"
          />
        </AutomateFunctionCardView>
        <CommonGenericEmptyState
          v-else
          :search="!!search"
          @clear-search="search = ''"
        />
      </template>
    </div>
  </div>
</template>
<script setup lang="ts">
import { useDebouncedTextInput } from '@speckle/ui-components'
import { useQueryLoading, useQuery } from '@vue/apollo-composable'
import { graphql } from '~/lib/common/generated/gql'
import type { CreateAutomationSelectableFunction } from '~/lib/automate/helpers/automations'
import type { Optional } from '@speckle/shared'

// TODO: Pagination

const searchQuery = graphql(`
  query AutomationCreateDialogFunctionsSearch($search: String) {
    automateFunctions(limit: 21, filter: { search: $search }) {
      items {
        id
        ...AutomateAutomationCreateDialog_AutomateFunction
      }
    }
  }
`)

<<<<<<< HEAD
const props = defineProps<{
  preselectedFunction: Optional<CreateAutomationSelectableFunction>
  pageSize?: Optional<number>
}>()
=======
const props = withDefaults(
  defineProps<{
    preselectedFunction: Optional<CreateAutomationSelectableFunction>
    pageSize?: Optional<number>
    showLabel?: Optional<boolean>
    showRequired?: Optional<boolean>
  }>(),
  {
    showLabel: true,
    showRequired: true
  }
)
>>>>>>> 8550d3f7
const selectedFunction = defineModel<Optional<CreateAutomationSelectableFunction>>(
  'selectedFunction',
  {
    required: true
  }
)
const { on, bind, value: search } = useDebouncedTextInput()
const loading = useQueryLoading()
const { result } = useQuery(searchQuery, () => ({
  search: search.value?.length ? search.value : null
}))

const queryItems = computed(() => result.value?.automateFunctions.items)
const items = computed(() => {
  const baseItems = (queryItems.value || []).slice(0, props.pageSize)
  const preselectedFn = props.preselectedFunction

  if (!preselectedFn || baseItems.find((fn) => fn.id === preselectedFn.id)) {
    return baseItems
  }

  return [preselectedFn, ...baseItems]
})

watch(
  () => props.preselectedFunction,
  (newVal) => {
    if (newVal && !selectedFunction.value) {
      selectedFunction.value = newVal
    }
  },
  { immediate: true }
)
</script><|MERGE_RESOLUTION|>--- conflicted
+++ resolved
@@ -54,12 +54,6 @@
   }
 `)
 
-<<<<<<< HEAD
-const props = defineProps<{
-  preselectedFunction: Optional<CreateAutomationSelectableFunction>
-  pageSize?: Optional<number>
-}>()
-=======
 const props = withDefaults(
   defineProps<{
     preselectedFunction: Optional<CreateAutomationSelectableFunction>
@@ -72,7 +66,6 @@
     showRequired: true
   }
 )
->>>>>>> 8550d3f7
 const selectedFunction = defineModel<Optional<CreateAutomationSelectableFunction>>(
   'selectedFunction',
   {
