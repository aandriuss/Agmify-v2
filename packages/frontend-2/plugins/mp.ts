/**
 * mixpanel-browser only supports being ran on the client-side (hence the name)! So it's only going to be accessible
 * in client-side execution branches
 */

export default defineNuxtPlugin(async () => {
  const {
    public: { mixpanelApiHost, mixpanelTokenId, logCsrEmitProps }
  } = useRuntimeConfig()

  const mixpanel = process.client
    ? (await import('mixpanel-browser')).default
    : undefined
  if (!mixpanel) {
    return {
      provide: {
        mixpanel: () => {
          throw new Error('Mixpanel is only available on the client-side!')
        }
      }
    }
  }

  // Init
  mixpanel.init(mixpanelTokenId, {
    // eslint-disable-next-line camelcase
    api_host: mixpanelApiHost,
<<<<<<< HEAD
    debug: !!process.dev && logCsrEmitProps
=======
    debug: logCsrEmitProps && !!process.dev
>>>>>>> baabae62
  })

  return {
    provide: {
      mixpanel: () => mixpanel
    }
  }
})<|MERGE_RESOLUTION|>--- conflicted
+++ resolved
@@ -25,11 +25,7 @@
   mixpanel.init(mixpanelTokenId, {
     // eslint-disable-next-line camelcase
     api_host: mixpanelApiHost,
-<<<<<<< HEAD
     debug: !!process.dev && logCsrEmitProps
-=======
-    debug: logCsrEmitProps && !!process.dev
->>>>>>> baabae62
   })
 
   return {
