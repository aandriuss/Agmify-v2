--- conflicted
+++ resolved
@@ -75,13 +75,8 @@
 
 async function initRumServer(app: PluginNuxtApp) {
   const registerErrorTransport = useCreateErrorLoggingTransport()
-<<<<<<< HEAD
-  const { enabled, keys, baseUrl, speckleServerVersion, debug } = resolveInitParams()
-  if (!enabled) return
-=======
   const { keys, baseUrl, speckleServerVersion, debug, debugCoreWebVitals } =
     resolveInitParams(app)
->>>>>>> baabae62
 
   // RayGun
   if (keys.raygun) {
@@ -159,9 +154,6 @@
 
 function resolveInitParams(app: PluginNuxtApp) {
   const {
-<<<<<<< HEAD
-    public: { raygunKey, speckleServerVersion, logCsrEmitProps, baseUrl }
-=======
     public: {
       raygunKey,
       speckleServerVersion,
@@ -169,7 +161,6 @@
       baseUrl,
       debugCoreWebVitals
     }
->>>>>>> baabae62
   } = useRuntimeConfig()
   const logger = useLogger()
   const raygun = raygunKey?.length ? raygunKey : null
@@ -182,13 +173,9 @@
     },
     speckleServerVersion,
     baseUrl,
-<<<<<<< HEAD
-    debug: logCsrEmitProps && process.dev
-=======
     debug: logCsrEmitProps && process.dev,
     debugCoreWebVitals: shouldDebugCoreWebVitals,
     logger
->>>>>>> baabae62
   }
 }
 
