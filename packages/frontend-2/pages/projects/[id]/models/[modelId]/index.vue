--- conflicted
+++ resolved
@@ -27,14 +27,11 @@
       <ViewerControlsOption3 class="z-20" />
 
       <!-- Viewer Object Selection Info Display -->
-<<<<<<< HEAD
-      <ViewerSelectionSidebar class="z-20" />
-=======
       <ViewerSelectionSidebar />
 
       <!-- Shows up when filters are applied for an easy return to normality -->
       <ViewerGlobalFilterReset />
->>>>>>> 10b673b3
+
     </ClientOnly>
   </div>
 </template>
