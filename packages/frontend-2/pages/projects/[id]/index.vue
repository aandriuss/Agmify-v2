--- conflicted
+++ resolved
@@ -16,20 +16,10 @@
           class="w-full md:w-72 shrink-0"
         />
       </div>
-<<<<<<< HEAD
-    </template>
-    <!-- No v-if=project to ensure internal queries trigger ASAP -->
-    <LayoutPageTabs v-slot="{ activeItem }" :items="pageTabItems">
-      <ProjectPageModelsTab v-if="activeItem.id === 'models'" />
-      <ProjectPageDiscussionsTab v-if="activeItem.id === 'discussions'" />
-      <ProjectPageAutomationsTab v-if="activeItem.id === 'automations'" />
-    </LayoutPageTabs>
-=======
       <LayoutPageTabs v-model:active-item="activePageTab" :items="pageTabItems">
         <NuxtPage />
       </LayoutPageTabs>
     </div>
->>>>>>> f650d864
   </div>
 </template>
 <script setup lang="ts">
@@ -43,13 +33,9 @@
 } from '~~/lib/projects/graphql/queries'
 import { useGeneralProjectPageUpdateTracking } from '~~/lib/projects/composables/projectPages'
 import { LayoutPageTabs, type LayoutPageTabItem } from '@speckle/ui-components'
-<<<<<<< HEAD
 import { CubeIcon, ChatBubbleLeftRightIcon, BoltIcon } from '@heroicons/vue/24/outline'
-=======
-import { CubeIcon, ChatBubbleLeftRightIcon } from '@heroicons/vue/24/outline'
 import { projectRoute } from '~/lib/common/helpers/route'
 import { convertThrowIntoFetchResult } from '~/lib/common/helpers/graphql'
->>>>>>> f650d864
 
 graphql(`
   fragment ProjectPageProject on Project {
