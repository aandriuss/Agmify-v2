import { useActiveUser } from '~/lib/auth/composables/activeUser'
import { useGlobalToast } from '~/lib/common/composables/toast'

export const useIsAutomateModuleEnabled = () => {
  const {
    public: { FF_AUTOMATE_MODULE_ENABLED }
  } = useRuntimeConfig()

  return ref(FF_AUTOMATE_MODULE_ENABLED)
}

<<<<<<< HEAD
export const useEnableTestAutomation = () => {
  const {
    public: { FF_TEST_AUTOMATIONS_ENABLED }
  } = useRuntimeConfig()

  return ref(FF_TEST_AUTOMATIONS_ENABLED)
=======
export const useIsGendoModuleEnabled = () => {
  const {
    public: { FF_GENDOAI_MODULE_ENABLED }
  } = useRuntimeConfig()
  return ref(FF_GENDOAI_MODULE_ENABLED)
>>>>>>> bd7dd40d
}

export { useGlobalToast, useActiveUser }<|MERGE_RESOLUTION|>--- conflicted
+++ resolved
@@ -9,20 +9,19 @@
   return ref(FF_AUTOMATE_MODULE_ENABLED)
 }
 
-<<<<<<< HEAD
-export const useEnableTestAutomation = () => {
+export const useisTestAutomationsEnabled = () => {
   const {
     public: { FF_TEST_AUTOMATIONS_ENABLED }
   } = useRuntimeConfig()
 
   return ref(FF_TEST_AUTOMATIONS_ENABLED)
-=======
+}
+
 export const useIsGendoModuleEnabled = () => {
   const {
     public: { FF_GENDOAI_MODULE_ENABLED }
   } = useRuntimeConfig()
   return ref(FF_GENDOAI_MODULE_ENABLED)
->>>>>>> bd7dd40d
 }
 
 export { useGlobalToast, useActiveUser }