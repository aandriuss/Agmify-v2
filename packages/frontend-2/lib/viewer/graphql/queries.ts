--- conflicted
+++ resolved
@@ -35,16 +35,12 @@
           id
           name
           updatedAt
-<<<<<<< HEAD
-          versions(filter: { priorityIds: $versionIds }, limit: 3) {
-=======
           loadedVersion: versions(filter: { priorityIds: $versionIds }, limit: 1) {
             items {
               ...ViewerModelVersionCardItem
             }
           }
           versions(limit: 10) {
->>>>>>> 864532ad
             totalCount
             cursor
             items {
@@ -74,15 +70,7 @@
       role
       model(id: $modelId) {
         id
-<<<<<<< HEAD
-        versions(
-          filter: { priorityIds: $priorityVersionIds }
-          cursor: $versionsCursor
-          limit: 5
-        ) {
-=======
         versions(cursor: $versionsCursor, limit: 10) {
->>>>>>> 864532ad
           totalCount
           cursor
           items {
