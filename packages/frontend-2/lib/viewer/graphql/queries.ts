import { graphql } from '~~/lib/common/generated/gql'

export const projectViewerResourcesQuery = graphql(`
  query ProjectViewerResources($projectId: String!, $resourceUrlString: String!) {
    project(id: $projectId) {
      id
      viewerResources(resourceIdString: $resourceUrlString) {
        identifier
        items {
          modelId
          versionId
          objectId
        }
      }
    }
  }
`)

/**
 * Query to load all metadata needed for loaded models (& their versions) in the viewer, for
 * all sidebar panels and everything
 */
<<<<<<< HEAD
export const viewerModelsQuery = graphql(`
  query ViewerModels(
=======
export const viewerLoadedResourcesQuery = graphql(`
  query ViewerLoadedResources(
>>>>>>> b2f0fc9b
    $projectId: String!
    $modelIds: [String!]!
    $versionIds: [String!]
    $resourceIdString: String!
  ) {
    project(id: $projectId) {
      id
      models(filter: { ids: $modelIds }) {
        totalCount
        items {
          id
          name
          updatedAt
          versions(filter: { priorityIds: $versionIds }) {
            totalCount
            items {
              ...ViewerModelVersionCardItem
            }
          }
        }
      }
      commentThreads(filter: { resourceIdString: $resourceIdString }) {
        totalCount
        items {
          ...ViewerCommentsListItem
        }
      }
      ...ModelPageProject
    }
  }
`)<|MERGE_RESOLUTION|>--- conflicted
+++ resolved
@@ -20,13 +20,8 @@
  * Query to load all metadata needed for loaded models (& their versions) in the viewer, for
  * all sidebar panels and everything
  */
-<<<<<<< HEAD
-export const viewerModelsQuery = graphql(`
-  query ViewerModels(
-=======
 export const viewerLoadedResourcesQuery = graphql(`
   query ViewerLoadedResources(
->>>>>>> b2f0fc9b
     $projectId: String!
     $modelIds: [String!]!
     $versionIds: [String!]
