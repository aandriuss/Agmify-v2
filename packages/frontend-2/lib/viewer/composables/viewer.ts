--- conflicted
+++ resolved
@@ -1,130 +1,3 @@
-<<<<<<< HEAD
-import { Viewer, DefaultViewerParams } from '@speckle/viewer'
-import { MaybeRef } from '@vueuse/shared'
-import { inject, InjectionKey, Ref, ref, provide, ComputedRef } from 'vue'
-import { useScopedState } from '~~/lib/common/composables/scopedState'
-import { SpeckleViewer } from '@speckle/shared'
-import { useQuery } from '@vue/apollo-composable'
-import {
-  projectViewerResourcesQuery,
-  viewerModelsQuery
-} from '~~/lib/viewer/graphql/queries'
-import { useGetObjectUrl } from '~~/lib/viewer/helpers'
-import { difference, uniq } from 'lodash-es'
-import { ViewerResourceItem } from '~~/lib/common/generated/gql/graphql'
-import { SetNonNullable } from 'type-fest'
-
-type MainSetupOptions = Partial<{
-  /**
-   * In some cases the data can't be injected (e.g. at the same level where it was provided), so it can
-   * be fed in through props instead
-   */
-  viewerInjectionData: ViewerInjectionData
-}>
-
-const GlobalViewerDataKey = Symbol('GlobalViewerData')
-
-// Keys you can use in the Viewer family of components to inject the viewer, its container and its init state
-export const ViewerKey: InjectionKey<Viewer> = Symbol('VIEWER_INSTANCE')
-export const ViewerInitializedKey: InjectionKey<Ref<boolean>> = Symbol(
-  'VIEWER_INSTANCE_INITIALIZED'
-)
-export const ViewerInitializedPromiseKey: InjectionKey<Promise<boolean>> = Symbol(
-  'VIEWER_INSTANCE_INITIALIZED_PROMISE'
-)
-export const ViewerContainerKey: InjectionKey<HTMLElement> = Symbol('VIEWER_CONTAINER')
-
-const ViewerProjectIdKey: InjectionKey<ComputedRef<string>> =
-  Symbol('VIEWER_PROJECT_ID')
-
-const ViewerLoadedResourcesKey: InjectionKey<
-  ReturnType<typeof useLoadedViewerResources>
-> = Symbol('VIEWER_LOADED_RESOURCES')
-
-/**
- * Inject viewer instance (it should be provided in an ancestor component using setupViewerInjection())
- */
-export function useInjectedViewer() {
-  // force casting, cause we know for a fact that these injections won't be undefined - handling the "or undefined" check everywhere
-  // is going to be a pain in the ass
-  const viewer = inject(ViewerKey) as Viewer
-  const container = inject(ViewerContainerKey) as HTMLElement
-  const isInitialized = inject(ViewerInitializedKey) as Ref<boolean>
-  const isInitializedPromise = inject(ViewerInitializedPromiseKey) as Promise<boolean>
-  const projectId = inject(ViewerProjectIdKey) as ComputedRef<string>
-
-  return { viewer, container, isInitialized, isInitializedPromise, projectId }
-}
-
-type ViewerInjectionData = ReturnType<typeof useInjectedViewer>
-
-/**
- * Pass in a newly created Viewer instance and its container for injection down into child components
- * (through useInjectedViewer() or the injection keys manually).
- */
-function setupNewViewerInjection(params: {
-  viewer: Viewer
-  container: HTMLElement
-  initPromise: Promise<void>
-  projectId: ComputedRef<string>
-}) {
-  const viewer = params.viewer
-  const container = params.container
-  const isInitialized = ref(false)
-  const isInitializedPromise = params.initPromise?.then(
-    () => (isInitialized.value = true)
-  )
-  const projectId = params.projectId
-
-  provide(ViewerKey, viewer)
-  provide(ViewerContainerKey, container)
-  provide(ViewerInitializedKey, isInitialized)
-  provide(ViewerInitializedPromiseKey, isInitializedPromise)
-  provide(ViewerProjectIdKey, projectId)
-
-  return { viewer, container, isInitialized, isInitializedPromise, projectId }
-}
-
-type GlobalViewerData = {
-  viewer: Viewer
-  container: HTMLElement
-  initialized: Promise<void>
-}
-
-function createViewerData(): GlobalViewerData {
-  if (process.server)
-    // we don't want to use nullable checks everywhere, so the nicer route here ends
-    // up being telling TS to ignore the undefineds - you shouldn't use any of this in SSR anyway
-    return {
-      viewer: undefined,
-      container: undefined,
-      initialized: undefined
-    } as unknown as GlobalViewerData
-
-  const container = document.createElement('div')
-  container.id = 'renderer'
-  container.style.display = 'block'
-  container.style.width = '100%'
-  container.style.height = '100%'
-
-  const viewer = new Viewer(container, DefaultViewerParams)
-  const initPromise = viewer.init()
-
-  return {
-    viewer,
-    container,
-    initialized: initPromise
-  }
-}
-
-/**
- * Use this to read/write currently loadable resources
- */
-export function useViewerResourcesState() {
-  const route = useRoute()
-  const router = useRouter()
-  const getParam = computed(() => route.params.modelId as string)
-=======
 import {
   InjectableViewerState,
   useInjectedViewerState
@@ -135,281 +8,16 @@
   const {
     viewer: { instance }
   } = useInjectedViewerState()
->>>>>>> b2f0fc9b
 
   onMounted(() => {
     instance.cameraHandler.controls.addEventListener('update', callback)
   })
 
-<<<<<<< HEAD
-  const switchModelToVersion = (modelId: string, versionId?: string) => {
-    const resourceArr = resources.value.slice()
-
-    const resourceIdx = resourceArr.findIndex(
-      (r) => SpeckleViewer.ViewerRoute.isModelResource(r) && r.modelId === modelId
-    )
-
-    if (resourceIdx !== -1) {
-      // Replace
-      const newResources = resources.value.slice()
-      newResources.splice(
-        resourceIdx,
-        1,
-        new SpeckleViewer.ViewerRoute.ViewerModelResource(modelId, versionId)
-      )
-
-      resources.value = newResources
-    } else {
-      // Add new one and allow de-duplication to do its thing
-      resources.value = [
-        new SpeckleViewer.ViewerRoute.ViewerModelResource(modelId, versionId),
-        ...resources.value
-      ]
-    }
-  }
-
-  return { resources, switchModelToVersion }
-}
-
-/**
- * Validated & resolved resources that are loaded in the viewer
- */
-export function useResolvedViewerResources(options?: MainSetupOptions) {
-  const { resources } = useViewerResourcesState()
-  const { projectId } = options?.viewerInjectionData || useInjectedViewer()
-
-  const resourceString = computed(() =>
-    SpeckleViewer.ViewerRoute.createGetParamFromResources(resources.value)
-  )
-
-  const { result: resolvedResourcesResult } = useQuery(
-    projectViewerResourcesQuery,
-    () => ({
-      projectId: projectId.value,
-      resourceUrlString: resourceString.value
-    })
-  )
-
-  const resolvedResourceGroups = computed(
-    () => resolvedResourcesResult.value?.project?.viewerResources || []
-  )
-
-  /**
-   * Validated & de-duplicated resources that should be loaded in the viewer
-   */
-  const resourceItems = computed(() => {
-    /**
-     * Flatten results into an array of items that are properly ordered according to resource identifier priority.
-     * Loading priority: Model w/ version > Model > Folder name > Object ID
-     */
-    const versionItems: ViewerResourceItem[] = []
-    const modelItems: ViewerResourceItem[] = []
-    const folderItems: ViewerResourceItem[] = []
-    const objectItems: ViewerResourceItem[] = []
-    for (const group of resolvedResourceGroups.value) {
-      const [resource] = SpeckleViewer.ViewerRoute.parseUrlParameters(group.identifier)
-
-      for (const item of group.items) {
-        if (SpeckleViewer.ViewerRoute.isModelResource(resource)) {
-          if (resource.versionId) {
-            versionItems.push(item)
-          } else {
-            modelItems.push(item)
-          }
-        } else if (SpeckleViewer.ViewerRoute.isModelFolderResource(resource)) {
-          folderItems.push(item)
-        } else if (SpeckleViewer.ViewerRoute.isObjectResource(resource)) {
-          objectItems.push(item)
-        }
-      }
-    }
-
-    const orderedItems = [
-      ...versionItems,
-      ...modelItems,
-      ...folderItems,
-      ...objectItems
-    ]
-
-    // Get rid of duplicates - only 1 resource per model & 1 resource per objectId
-    const encounteredModels = new Set<string>()
-    const encounteredObjects = new Set<string>()
-    const finalItems: ViewerResourceItem[] = []
-    for (const item of orderedItems) {
-      const modelId = item.modelId
-      const objectId = item.objectId
-
-      if (modelId && encounteredModels.has(modelId)) continue
-      if (encounteredObjects.has(objectId)) continue
-
-      finalItems.push(item)
-      if (modelId) encounteredModels.add(modelId)
-      encounteredObjects.add(objectId)
-    }
-
-    return finalItems
-=======
   onBeforeUnmount(() => {
     instance.cameraHandler.controls.removeEventListener('update', callback)
->>>>>>> b2f0fc9b
   })
 }
 
-<<<<<<< HEAD
-export function useLoadedViewerResources(options?: MainSetupOptions) {
-  const { projectId } = options?.viewerInjectionData || useInjectedViewer()
-  const { resourceItems } = useResolvedViewerResources(options)
-
-  /**
-   * Resolved resource items that represent models & versions, not plain objects
-   */
-  const nonObjectResourceItems = computed(() =>
-    resourceItems.value.filter(
-      (r): r is ViewerResourceItem & { modelId: string; versionId: string } =>
-        !!r.modelId
-    )
-  )
-
-  /**
-   * Resolved resource items that represent only plain objects, not models & versions
-   */
-  const objectResourceItems = computed(() =>
-    resourceItems.value.filter((i) => !i.modelId && !i.versionId)
-  )
-
-  const { result: modelsResult } = useQuery(
-    viewerModelsQuery,
-    () => ({
-      projectId: projectId.value,
-      modelIds: nonObjectResourceItems.value.map((r) => r.modelId),
-      versionIds: nonObjectResourceItems.value.map((r) => r.versionId)
-    }),
-    () => ({
-      enabled: nonObjectResourceItems.value.length > 0
-    })
-  )
-  const models = computed(() => modelsResult.value?.project?.models?.items || [])
-
-  /**
-   * Pairs of (GQL) Models and their currently loaded in version IDs
-   */
-  const modelsAndVersionIds = computed(() =>
-    nonObjectResourceItems.value
-      .map((r) => ({
-        versionId: r.versionId,
-        model: models.value.find((m) => m.id === r.modelId)
-      }))
-      .filter((o): o is SetNonNullable<typeof o, 'model'> => !!(o.versionId && o.model))
-  )
-
-  return {
-    resourceItems,
-    nonObjectResourceItems,
-    objectResourceItems,
-    models,
-    modelsAndVersionIds
-  }
-}
-
-/**
- * Provide loaded resource metadata & GQL results into child components for easy access
- */
-function useProvideLoadedViewerResources(options?: MainSetupOptions) {
-  const resources = useLoadedViewerResources(options)
-  provide(ViewerLoadedResourcesKey, resources)
-}
-
-/**
- * Inject loaded resource metadata & GQL results into child components for easy access
- */
-export function useInjectLoadedViewerResources() {
-  // eslint-disable-next-line @typescript-eslint/no-non-null-assertion
-  return inject(ViewerLoadedResourcesKey)!
-}
-
-/**
- * Automatically loads & unloads objects into the viewer depending on the global URL resource identifier state
- */
-function useViewerObjectAutoLoading(options?: MainSetupOptions) {
-  const getObjectUrl = useGetObjectUrl()
-  const viewerInjectionData = options?.viewerInjectionData || useInjectedViewer()
-  const { resourceItems } = useResolvedViewerResources({ viewerInjectionData })
-
-  const { projectId, viewer, isInitialized } = viewerInjectionData
-
-  const loadObject = (objectId: string, unload?: boolean) => {
-    const objectUrl = getObjectUrl(projectId.value, objectId)
-    if (unload) {
-      viewer.unloadObject(objectUrl)
-    } else {
-      viewer.loadObject(objectUrl)
-    }
-  }
-
-  const getUniqueObjectIds = (resourceItems: ViewerResourceItem[]) =>
-    uniq(resourceItems.map((i) => i.objectId))
-
-  watch(
-    () => <const>[resourceItems.value, isInitialized.value],
-    async ([newResources, newIsInitialized], oldData) => {
-      // Wait till viewer loaded in
-      if (!newIsInitialized) return
-
-      const [oldResources, oldIsInitialized] = oldData || [[], false]
-
-      // Viewer initialized - load in all resources
-      if (newIsInitialized && !oldIsInitialized) {
-        const allObjectIds = getUniqueObjectIds(newResources)
-        await Promise.all(allObjectIds.map((i) => loadObject(i)))
-        return
-      }
-
-      // Resources changed?
-      const newObjectIds = getUniqueObjectIds(newResources)
-      const oldObjectIds = getUniqueObjectIds(oldResources)
-      const removableObjectIds = difference(oldObjectIds, newObjectIds)
-      const addableObjectIds = difference(newObjectIds, oldObjectIds)
-
-      await Promise.all(removableObjectIds.map((i) => loadObject(i, true)))
-      await Promise.all(addableObjectIds.map((i) => loadObject(i)))
-    },
-    { deep: true, immediate: true }
-  )
-
-  onBeforeUnmount(async () => {
-    await viewer.unloadAll()
-  })
-}
-
-/**
- * (Re-)initialize viewer
- * Note: All returned values will be undefined in SSR!
- */
-export function useSetupViewer(params: {
-  projectId: MaybeRef<string>
-}): ViewerInjectionData {
-  // re-use pre-initialized viewer data, if there's any
-  const viewerData = useScopedState(GlobalViewerDataKey, createViewerData)
-
-  const viewerInjectionData = setupNewViewerInjection({
-    viewer: viewerData.viewer,
-    container: viewerData.container,
-    initPromise: viewerData.initialized,
-    projectId: computed(() => unref(params.projectId))
-  })
-
-  // Set up automatic loading/unloading of Viewer objects
-  useViewerObjectAutoLoading({ viewerInjectionData })
-
-  // Provide loaded resource state into child components
-  useProvideLoadedViewerResources({ viewerInjectionData })
-
-  return viewerInjectionData
-}
-
-export function useViewerCameraTracker(callback: () => void): void {
-  const { viewer } = useInjectedViewer()
-=======
 export function useSelectionEvents(
   params: {
     singleClickCallback?: () => void
@@ -423,7 +31,6 @@
   const {
     viewer: { instance }
   } = options?.state || useInjectedViewerState()
->>>>>>> b2f0fc9b
 
   onMounted(() => {
     if (doubleClickCallback) {
