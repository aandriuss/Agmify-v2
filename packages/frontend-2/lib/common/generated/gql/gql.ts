/* eslint-disable */
import * as types from './graphql';
import type { TypedDocumentNode as DocumentNode } from '@graphql-typed-document-node/core';

/**
 * Map of all GraphQL operations in the project.
 *
 * This map has several performance disadvantages:
 * 1. It is not tree-shakeable, so it will include all operations in the project.
 * 2. It is not minifiable, so the string of a GraphQL query will be multiple times inside the bundle.
 * 3. It does not support dead code elimination, so it will add unused operations.
 *
 * Therefore it is highly recommended to use the babel-plugin for production.
 */
const documents = {
    "\n  fragment IntegrationStoryDemoServerInfoQueryFragment on ServerInfo {\n    blobSizeLimitBytes\n    name\n    company\n    description\n    adminContact\n    canonicalUrl\n    termsOfService\n    inviteOnly\n    version\n  }\n": types.IntegrationStoryDemoServerInfoQueryFragmentFragmentDoc,
    "\n  fragment ServerTermsOfServicePrivacyPolicyFragment on ServerInfo {\n    termsOfService\n  }\n": types.ServerTermsOfServicePrivacyPolicyFragmentFragmentDoc,
    "\n  query EmailVerificationBannerState {\n    activeUser {\n      id\n      email\n      verified\n      hasPendingVerification\n    }\n  }\n": types.EmailVerificationBannerStateDocument,
    "\n  mutation RequestVerification {\n    requestVerification\n  }\n": types.RequestVerificationDocument,
    "\n  fragment AuthStategiesServerInfoFragment on ServerInfo {\n    authStrategies {\n      id\n      name\n      url\n    }\n  }\n": types.AuthStategiesServerInfoFragmentFragmentDoc,
    "\n  fragment FormUsersSelectItem on LimitedUser {\n    id\n    name\n    avatar\n  }\n": types.FormUsersSelectItemFragmentDoc,
    "\n  fragment ProjectPageProjectHeader on Project {\n    id\n    name\n    description\n  }\n": types.ProjectPageProjectHeaderFragmentDoc,
    "\n  fragment ProjectUpdatableMetadata on Project {\n    id\n    name\n    description\n  }\n": types.ProjectUpdatableMetadataFragmentDoc,
    "\n  mutation UpdateProjectMetadata($update: ProjectUpdateInput!) {\n    projectMutations {\n      update(stream: $update) {\n        id\n        ...ProjectUpdatableMetadata\n      }\n    }\n  }\n": types.UpdateProjectMetadataDocument,
    "\n  fragment ProjectPageLatestItemsComments on Project {\n    id\n    commentThreadCount\n  }\n": types.ProjectPageLatestItemsCommentsFragmentDoc,
    "\n  fragment ProjectPageLatestItemsCommentItem on Comment {\n    id\n    author {\n      ...FormUsersSelectItem\n    }\n    screenshot\n    rawText\n    createdAt\n    repliesCount\n    replyAuthors(limit: 4) {\n      totalCount\n      items {\n        ...FormUsersSelectItem\n      }\n    }\n  }\n": types.ProjectPageLatestItemsCommentItemFragmentDoc,
    "\n  fragment ProjectPageLatestItemsModels on Project {\n    id\n    modelCount\n    sourceApps\n    team {\n      ...FormUsersSelectItem\n    }\n  }\n": types.ProjectPageLatestItemsModelsFragmentDoc,
    "\n  fragment ModelPreview on Model {\n    previewUrl\n  }\n": types.ModelPreviewFragmentDoc,
    "\n  fragment SingleLevelModelTreeItem on ModelsTreeItem {\n    name\n    fullName\n    model {\n      ...ProjectModelsViewModelItem\n    }\n    hasChildren\n    updatedAt\n  }\n": types.SingleLevelModelTreeItemFragmentDoc,
    "\n  fragment ProjectPageModelsView on Project {\n    id\n    modelCount\n    sourceApps\n    team {\n      ...FormUsersSelectItem\n    }\n  }\n": types.ProjectPageModelsViewFragmentDoc,
    "\n  fragment ProjectModelsViewModelItem on Model {\n    id\n    name\n    versionCount\n    commentThreadCount\n    previewUrl\n    updatedAt\n  }\n": types.ProjectModelsViewModelItemFragmentDoc,
    "\n  fragment ProjectPageStatsBlockComments on Project {\n    commentThreadCount\n  }\n": types.ProjectPageStatsBlockCommentsFragmentDoc,
    "\n  fragment ProjectPageStatsBlockModels on Project {\n    modelCount\n  }\n": types.ProjectPageStatsBlockModelsFragmentDoc,
    "\n  fragment ProjectPageStatsBlockTeam on Project {\n    role\n    team {\n      id\n      name\n      avatar\n    }\n    role\n  }\n": types.ProjectPageStatsBlockTeamFragmentDoc,
    "\n  fragment ProjectPageStatsBlockVersions on Project {\n    versionCount\n  }\n": types.ProjectPageStatsBlockVersionsFragmentDoc,
    "\n  subscription OnUserProjectsUpdate {\n    userProjectsUpdated {\n      type\n      id\n      project {\n        ...ProjectDashboardItem\n      }\n    }\n  }\n": types.OnUserProjectsUpdateDocument,
    "\n  mutation CreateOnboardingProject {\n    projectMutations {\n      createForOnboarding {\n        ...ProjectPageProject\n        ...ProjectDashboardItem\n      }\n    }\n  }\n": types.CreateOnboardingProjectDocument,
    "\n  fragment ProjectsDashboardFilled on ProjectCollection {\n    items {\n      ...ProjectDashboardItem\n    }\n  }\n": types.ProjectsDashboardFilledFragmentDoc,
    "\n  fragment LimitedUserAvatar on LimitedUser {\n    id\n    name\n    avatar\n  }\n": types.LimitedUserAvatarFragmentDoc,
    "\n  fragment ActiveUserAvatar on User {\n    id\n    name\n    avatar\n  }\n": types.ActiveUserAvatarFragmentDoc,
<<<<<<< HEAD
=======
    "\n  fragment ThreadCommentAttachment on Comment {\n    text {\n      attachments {\n        id\n        fileName\n        fileType\n        fileSize\n      }\n    }\n  }\n": types.ThreadCommentAttachmentFragmentDoc,
>>>>>>> ae3bdae9
    "\n  fragment ViewerCommentsListItem on Comment {\n    id\n    rawText\n    author {\n      ...LimitedUserAvatar\n    }\n    createdAt\n    viewedAt\n    replies {\n      totalCount\n      cursor\n      items {\n        ...ViewerCommentsReplyItem\n      }\n    }\n  }\n": types.ViewerCommentsListItemFragmentDoc,
    "\n  fragment ViewerModelVersionCardItem on Version {\n    id\n    message\n    referencedObject\n    sourceApplication\n    createdAt\n    previewUrl\n    authorUser {\n      ...LimitedUserAvatar\n    }\n  }\n": types.ViewerModelVersionCardItemFragmentDoc,
    "\n  query ActiveUserMainMetadata {\n    activeUser {\n      id\n      email\n      name\n      role\n      avatar\n      isOnboardingFinished\n      createdAt\n    }\n  }\n": types.ActiveUserMainMetadataDocument,
    "\n  mutation FinishOnboarding {\n    activeUserMutations {\n      finishOnboarding\n    }\n  }\n": types.FinishOnboardingDocument,
    "\n  query AuthServerInfo {\n    serverInfo {\n      ...AuthStategiesServerInfoFragment\n      ...ServerTermsOfServicePrivacyPolicyFragment\n    }\n  }\n": types.AuthServerInfoDocument,
    "\n  query MentionsUserSearch($query: String!) {\n    userSearch(query: $query, limit: 5, cursor: null, archived: false) {\n      items {\n        id\n        name\n        company\n      }\n    }\n  }\n": types.MentionsUserSearchDocument,
<<<<<<< HEAD
=======
    "\n  query ServerInfoBlobSizeLimit {\n    serverInfo {\n      blobSizeLimitBytes\n    }\n  }\n": types.ServerInfoBlobSizeLimitDocument,
>>>>>>> ae3bdae9
    "\n  query InternalTestData {\n    testNumber\n    testList {\n      foo\n      bar\n    }\n  }\n": types.InternalTestDataDocument,
    "\n  fragment ProjectDashboardItemNoModels on Project {\n    id\n    name\n    createdAt\n    updatedAt\n    role\n    team {\n      id\n      name\n      avatar\n    }\n  }\n": types.ProjectDashboardItemNoModelsFragmentDoc,
    "\n  fragment ProjectDashboardItem on Project {\n    id\n    ...ProjectDashboardItemNoModels\n    models(limit: 4, filter: { onlyWithVersions: true }) {\n      totalCount\n      items {\n        ...ProjectPageLatestItemsModelItem\n      }\n    }\n  }\n": types.ProjectDashboardItemFragmentDoc,
    "\n  fragment ProjectPageLatestItemsModelItem on Model {\n    id\n    name\n    displayName\n    versionCount\n    commentThreadCount\n    previewUrl\n    createdAt\n    updatedAt\n  }\n": types.ProjectPageLatestItemsModelItemFragmentDoc,
    "\n  mutation CreateModel($input: CreateModelInput!) {\n    modelMutations {\n      create(input: $input) {\n        ...ProjectPageLatestItemsModelItem\n      }\n    }\n  }\n": types.CreateModelDocument,
    "\n  query ProjectsDashboardQuery($filter: UserProjectsFilter) {\n    activeUser {\n      id\n      projects(filter: $filter) {\n        totalCount\n        items {\n          ...ProjectDashboardItem\n        }\n      }\n    }\n  }\n": types.ProjectsDashboardQueryDocument,
    "\n  query ProjectPageQuery($id: String!) {\n    project(id: $id) {\n      ...ProjectPageProject\n    }\n  }\n": types.ProjectPageQueryDocument,
    "\n  query ProjectLatestModels($projectId: String!, $filter: ProjectModelsFilter) {\n    project(id: $projectId) {\n      id\n      models(cursor: null, limit: 100, filter: $filter) {\n        totalCount\n        cursor\n        items {\n          ...ProjectPageLatestItemsModelItem\n        }\n      }\n    }\n  }\n": types.ProjectLatestModelsDocument,
    "\n  query ProjectModelsTreeTopLevel($projectId: String!) {\n    project(id: $projectId) {\n      id\n      modelsTree {\n        ...SingleLevelModelTreeItem\n      }\n    }\n  }\n": types.ProjectModelsTreeTopLevelDocument,
    "\n  query ProjectModelChildrenTree($projectId: String!, $parentName: String!) {\n    project(id: $projectId) {\n      id\n      modelChildrenTree(fullName: $parentName) {\n        ...SingleLevelModelTreeItem\n      }\n    }\n  }\n": types.ProjectModelChildrenTreeDocument,
    "\n  query ProjectLatestCommentThreads($projectId: String!) {\n    project(id: $projectId) {\n      id\n      commentThreads(cursor: null, limit: 8) {\n        totalCount\n        cursor\n        items {\n          ...ProjectPageLatestItemsCommentItem\n        }\n      }\n    }\n  }\n": types.ProjectLatestCommentThreadsDocument,
    "\n  subscription OnProjectUpdated($id: String!) {\n    projectUpdated(id: $id) {\n      id\n      type\n      project {\n        ...ProjectPageProject\n        ...ProjectDashboardItemNoModels\n      }\n    }\n  }\n": types.OnProjectUpdatedDocument,
    "\n  subscription OnProjectModelsUpdate($id: String!) {\n    projectModelsUpdated(id: $id) {\n      id\n      type\n      model {\n        id\n        ...ProjectPageLatestItemsModelItem\n        ...NewModelVersionMetadata\n      }\n    }\n  }\n": types.OnProjectModelsUpdateDocument,
    "\n  subscription OnProjectVersionsUpdate($id: String!) {\n    projectVersionsUpdated(id: $id) {\n      id\n      modelId\n      type\n      version {\n        id\n        ...ViewerModelVersionCardItem\n        model {\n          id\n          ...ProjectPageLatestItemsModelItem\n        }\n      }\n    }\n  }\n": types.OnProjectVersionsUpdateDocument,
    "\n  subscription OnProjectVersionsPreviewGenerated($id: String!) {\n    projectVersionsPreviewGenerated(id: $id) {\n      projectId\n      objectId\n      versionId\n    }\n  }\n": types.OnProjectVersionsPreviewGeneratedDocument,
    "\n  fragment ViewerCommentBubblesData on Comment {\n    id\n    viewedAt\n    data {\n      location\n      camPos\n      sectionBox\n      selection\n      filters {\n        hiddenIds\n        isolatedIds\n        propertyInfoKey\n        passMax\n        passMin\n        sectionBox\n      }\n    }\n  }\n": types.ViewerCommentBubblesDataFragmentDoc,
    "\n  fragment NewModelVersionMetadata on Model {\n    id\n    versions(limit: 1) {\n      items {\n        id\n        referencedObject\n      }\n    }\n  }\n": types.NewModelVersionMetadataFragmentDoc,
    "\n  fragment ViewerCommentThread on Comment {\n    ...ViewerCommentsListItem\n    ...ViewerCommentBubblesData\n    ...ViewerCommentsReplyItem\n  }\n": types.ViewerCommentThreadFragmentDoc,
<<<<<<< HEAD
    "\n  fragment ViewerCommentsReplyItem on Comment {\n    id\n    rawText\n    text {\n      doc\n    }\n    author {\n      ...LimitedUserAvatar\n    }\n    createdAt\n  }\n": types.ViewerCommentsReplyItemFragmentDoc,
=======
    "\n  fragment ViewerCommentsReplyItem on Comment {\n    id\n    rawText\n    text {\n      doc\n    }\n    author {\n      ...LimitedUserAvatar\n    }\n    createdAt\n    ...ThreadCommentAttachment\n  }\n": types.ViewerCommentsReplyItemFragmentDoc,
>>>>>>> ae3bdae9
    "\n  mutation BroadcastViewerUserActivity(\n    $projectId: String!\n    $resourceIdString: String!\n    $message: ViewerUserActivityMessageInput!\n  ) {\n    broadcastViewerUserActivity(\n      projectId: $projectId\n      resourceIdString: $resourceIdString\n      message: $message\n    )\n  }\n": types.BroadcastViewerUserActivityDocument,
    "\n  mutation MarkCommentViewed($threadId: String!) {\n    commentMutations {\n      markViewed(commentId: $threadId)\n    }\n  }\n": types.MarkCommentViewedDocument,
    "\n  mutation CreateCommentThread($input: CreateCommentInput!) {\n    commentMutations {\n      create(input: $input) {\n        ...ViewerCommentThread\n      }\n    }\n  }\n": types.CreateCommentThreadDocument,
    "\n  mutation CreateCommentReply($input: CreateCommentReplyInput!) {\n    commentMutations {\n      reply(input: $input) {\n        ...ViewerCommentsReplyItem\n      }\n    }\n  }\n": types.CreateCommentReplyDocument,
    "\n  mutation ArchiveComment($commentId: String!) {\n    commentMutations {\n      archive(commentId: $commentId)\n    }\n  }\n": types.ArchiveCommentDocument,
    "\n  query ProjectViewerResources($projectId: String!, $resourceUrlString: String!) {\n    project(id: $projectId) {\n      id\n      viewerResources(resourceIdString: $resourceUrlString) {\n        identifier\n        items {\n          modelId\n          versionId\n          objectId\n        }\n      }\n    }\n  }\n": types.ProjectViewerResourcesDocument,
    "\n  query ViewerLoadedResources(\n    $projectId: String!\n    $modelIds: [String!]!\n    $versionIds: [String!]\n    $resourceIdString: String!\n  ) {\n    project(id: $projectId) {\n      id\n      role\n      models(filter: { ids: $modelIds }) {\n        totalCount\n        items {\n          id\n          name\n          updatedAt\n          versions(filter: { priorityIds: $versionIds }) {\n            totalCount\n            items {\n              ...ViewerModelVersionCardItem\n            }\n          }\n        }\n      }\n      commentThreads(filter: { resourceIdString: $resourceIdString }) {\n        totalCount\n        items {\n          ...ViewerCommentThread\n        }\n      }\n      ...ModelPageProject\n    }\n  }\n": types.ViewerLoadedResourcesDocument,
    "\n  subscription OnViewerUserActivityBroadcasted(\n    $projectId: String!\n    $resourceIdString: String!\n  ) {\n    viewerUserActivityBroadcasted(\n      projectId: $projectId\n      resourceIdString: $resourceIdString\n    ) {\n      userName\n      userId\n      viewerSessionId\n      status\n      typing {\n        isTyping\n        threadId\n      }\n      selection {\n        filteringState\n        selectionLocation\n        sectionBox\n        camera\n      }\n    }\n  }\n": types.OnViewerUserActivityBroadcastedDocument,
    "\n  subscription OnViewerCommentsUpdated(\n    $projectId: String!\n    $resourceIdString: String!\n  ) {\n    projectCommentsUpdated(projectId: $projectId, resourceIdString: $resourceIdString) {\n      id\n      type\n      comment {\n        id\n        parent {\n          id\n        }\n        ...ViewerCommentThread\n      }\n    }\n  }\n": types.OnViewerCommentsUpdatedDocument,
    "\n  query GetActiveUser {\n    activeUser {\n      id\n      name\n      role\n    }\n  }\n": types.GetActiveUserDocument,
    "\n  fragment ProjectPageProject on Project {\n    id\n    createdAt\n    ...ProjectPageProjectHeader\n    ...ProjectPageStatsBlockTeam\n    ...ProjectPageStatsBlockVersions\n    ...ProjectPageStatsBlockModels\n    ...ProjectPageStatsBlockComments\n    ...ProjectPageLatestItemsModels\n    ...ProjectPageLatestItemsComments\n    ...ProjectPageModelsView\n  }\n": types.ProjectPageProjectFragmentDoc,
    "\n  fragment ModelPageProject on Project {\n    id\n    createdAt\n    name\n  }\n": types.ModelPageProjectFragmentDoc,
};

/**
 * The graphql function is used to parse GraphQL queries into a document that can be used by GraphQL clients.
 *
 *
 * @example
 * ```ts
 * const query = gql(`query GetUser($id: ID!) { user(id: $id) { name } }`);
 * ```
 *
 * The query argument is unknown!
 * Please regenerate the types.
**/
export function graphql(source: string): unknown;

/**
 * The graphql function is used to parse GraphQL queries into a document that can be used by GraphQL clients.
 */
export function graphql(source: "\n  fragment IntegrationStoryDemoServerInfoQueryFragment on ServerInfo {\n    blobSizeLimitBytes\n    name\n    company\n    description\n    adminContact\n    canonicalUrl\n    termsOfService\n    inviteOnly\n    version\n  }\n"): (typeof documents)["\n  fragment IntegrationStoryDemoServerInfoQueryFragment on ServerInfo {\n    blobSizeLimitBytes\n    name\n    company\n    description\n    adminContact\n    canonicalUrl\n    termsOfService\n    inviteOnly\n    version\n  }\n"];
/**
 * The graphql function is used to parse GraphQL queries into a document that can be used by GraphQL clients.
 */
export function graphql(source: "\n  fragment ServerTermsOfServicePrivacyPolicyFragment on ServerInfo {\n    termsOfService\n  }\n"): (typeof documents)["\n  fragment ServerTermsOfServicePrivacyPolicyFragment on ServerInfo {\n    termsOfService\n  }\n"];
/**
 * The graphql function is used to parse GraphQL queries into a document that can be used by GraphQL clients.
 */
export function graphql(source: "\n  query EmailVerificationBannerState {\n    activeUser {\n      id\n      email\n      verified\n      hasPendingVerification\n    }\n  }\n"): (typeof documents)["\n  query EmailVerificationBannerState {\n    activeUser {\n      id\n      email\n      verified\n      hasPendingVerification\n    }\n  }\n"];
/**
 * The graphql function is used to parse GraphQL queries into a document that can be used by GraphQL clients.
 */
export function graphql(source: "\n  mutation RequestVerification {\n    requestVerification\n  }\n"): (typeof documents)["\n  mutation RequestVerification {\n    requestVerification\n  }\n"];
/**
 * The graphql function is used to parse GraphQL queries into a document that can be used by GraphQL clients.
 */
export function graphql(source: "\n  fragment AuthStategiesServerInfoFragment on ServerInfo {\n    authStrategies {\n      id\n      name\n      url\n    }\n  }\n"): (typeof documents)["\n  fragment AuthStategiesServerInfoFragment on ServerInfo {\n    authStrategies {\n      id\n      name\n      url\n    }\n  }\n"];
/**
 * The graphql function is used to parse GraphQL queries into a document that can be used by GraphQL clients.
 */
export function graphql(source: "\n  fragment FormUsersSelectItem on LimitedUser {\n    id\n    name\n    avatar\n  }\n"): (typeof documents)["\n  fragment FormUsersSelectItem on LimitedUser {\n    id\n    name\n    avatar\n  }\n"];
/**
 * The graphql function is used to parse GraphQL queries into a document that can be used by GraphQL clients.
 */
export function graphql(source: "\n  fragment ProjectPageProjectHeader on Project {\n    id\n    name\n    description\n  }\n"): (typeof documents)["\n  fragment ProjectPageProjectHeader on Project {\n    id\n    name\n    description\n  }\n"];
/**
 * The graphql function is used to parse GraphQL queries into a document that can be used by GraphQL clients.
 */
export function graphql(source: "\n  fragment ProjectUpdatableMetadata on Project {\n    id\n    name\n    description\n  }\n"): (typeof documents)["\n  fragment ProjectUpdatableMetadata on Project {\n    id\n    name\n    description\n  }\n"];
/**
 * The graphql function is used to parse GraphQL queries into a document that can be used by GraphQL clients.
 */
export function graphql(source: "\n  mutation UpdateProjectMetadata($update: ProjectUpdateInput!) {\n    projectMutations {\n      update(stream: $update) {\n        id\n        ...ProjectUpdatableMetadata\n      }\n    }\n  }\n"): (typeof documents)["\n  mutation UpdateProjectMetadata($update: ProjectUpdateInput!) {\n    projectMutations {\n      update(stream: $update) {\n        id\n        ...ProjectUpdatableMetadata\n      }\n    }\n  }\n"];
/**
 * The graphql function is used to parse GraphQL queries into a document that can be used by GraphQL clients.
 */
export function graphql(source: "\n  fragment ProjectPageLatestItemsComments on Project {\n    id\n    commentThreadCount\n  }\n"): (typeof documents)["\n  fragment ProjectPageLatestItemsComments on Project {\n    id\n    commentThreadCount\n  }\n"];
/**
 * The graphql function is used to parse GraphQL queries into a document that can be used by GraphQL clients.
 */
export function graphql(source: "\n  fragment ProjectPageLatestItemsCommentItem on Comment {\n    id\n    author {\n      ...FormUsersSelectItem\n    }\n    screenshot\n    rawText\n    createdAt\n    repliesCount\n    replyAuthors(limit: 4) {\n      totalCount\n      items {\n        ...FormUsersSelectItem\n      }\n    }\n  }\n"): (typeof documents)["\n  fragment ProjectPageLatestItemsCommentItem on Comment {\n    id\n    author {\n      ...FormUsersSelectItem\n    }\n    screenshot\n    rawText\n    createdAt\n    repliesCount\n    replyAuthors(limit: 4) {\n      totalCount\n      items {\n        ...FormUsersSelectItem\n      }\n    }\n  }\n"];
/**
 * The graphql function is used to parse GraphQL queries into a document that can be used by GraphQL clients.
 */
export function graphql(source: "\n  fragment ProjectPageLatestItemsModels on Project {\n    id\n    modelCount\n    sourceApps\n    team {\n      ...FormUsersSelectItem\n    }\n  }\n"): (typeof documents)["\n  fragment ProjectPageLatestItemsModels on Project {\n    id\n    modelCount\n    sourceApps\n    team {\n      ...FormUsersSelectItem\n    }\n  }\n"];
/**
 * The graphql function is used to parse GraphQL queries into a document that can be used by GraphQL clients.
 */
export function graphql(source: "\n  fragment ModelPreview on Model {\n    previewUrl\n  }\n"): (typeof documents)["\n  fragment ModelPreview on Model {\n    previewUrl\n  }\n"];
/**
 * The graphql function is used to parse GraphQL queries into a document that can be used by GraphQL clients.
 */
export function graphql(source: "\n  fragment SingleLevelModelTreeItem on ModelsTreeItem {\n    name\n    fullName\n    model {\n      ...ProjectModelsViewModelItem\n    }\n    hasChildren\n    updatedAt\n  }\n"): (typeof documents)["\n  fragment SingleLevelModelTreeItem on ModelsTreeItem {\n    name\n    fullName\n    model {\n      ...ProjectModelsViewModelItem\n    }\n    hasChildren\n    updatedAt\n  }\n"];
/**
 * The graphql function is used to parse GraphQL queries into a document that can be used by GraphQL clients.
 */
export function graphql(source: "\n  fragment ProjectPageModelsView on Project {\n    id\n    modelCount\n    sourceApps\n    team {\n      ...FormUsersSelectItem\n    }\n  }\n"): (typeof documents)["\n  fragment ProjectPageModelsView on Project {\n    id\n    modelCount\n    sourceApps\n    team {\n      ...FormUsersSelectItem\n    }\n  }\n"];
/**
 * The graphql function is used to parse GraphQL queries into a document that can be used by GraphQL clients.
 */
export function graphql(source: "\n  fragment ProjectModelsViewModelItem on Model {\n    id\n    name\n    versionCount\n    commentThreadCount\n    previewUrl\n    updatedAt\n  }\n"): (typeof documents)["\n  fragment ProjectModelsViewModelItem on Model {\n    id\n    name\n    versionCount\n    commentThreadCount\n    previewUrl\n    updatedAt\n  }\n"];
/**
 * The graphql function is used to parse GraphQL queries into a document that can be used by GraphQL clients.
 */
export function graphql(source: "\n  fragment ProjectPageStatsBlockComments on Project {\n    commentThreadCount\n  }\n"): (typeof documents)["\n  fragment ProjectPageStatsBlockComments on Project {\n    commentThreadCount\n  }\n"];
/**
 * The graphql function is used to parse GraphQL queries into a document that can be used by GraphQL clients.
 */
export function graphql(source: "\n  fragment ProjectPageStatsBlockModels on Project {\n    modelCount\n  }\n"): (typeof documents)["\n  fragment ProjectPageStatsBlockModels on Project {\n    modelCount\n  }\n"];
/**
 * The graphql function is used to parse GraphQL queries into a document that can be used by GraphQL clients.
 */
export function graphql(source: "\n  fragment ProjectPageStatsBlockTeam on Project {\n    role\n    team {\n      id\n      name\n      avatar\n    }\n    role\n  }\n"): (typeof documents)["\n  fragment ProjectPageStatsBlockTeam on Project {\n    role\n    team {\n      id\n      name\n      avatar\n    }\n    role\n  }\n"];
/**
 * The graphql function is used to parse GraphQL queries into a document that can be used by GraphQL clients.
 */
export function graphql(source: "\n  fragment ProjectPageStatsBlockVersions on Project {\n    versionCount\n  }\n"): (typeof documents)["\n  fragment ProjectPageStatsBlockVersions on Project {\n    versionCount\n  }\n"];
/**
 * The graphql function is used to parse GraphQL queries into a document that can be used by GraphQL clients.
 */
export function graphql(source: "\n  subscription OnUserProjectsUpdate {\n    userProjectsUpdated {\n      type\n      id\n      project {\n        ...ProjectDashboardItem\n      }\n    }\n  }\n"): (typeof documents)["\n  subscription OnUserProjectsUpdate {\n    userProjectsUpdated {\n      type\n      id\n      project {\n        ...ProjectDashboardItem\n      }\n    }\n  }\n"];
/**
 * The graphql function is used to parse GraphQL queries into a document that can be used by GraphQL clients.
 */
export function graphql(source: "\n  mutation CreateOnboardingProject {\n    projectMutations {\n      createForOnboarding {\n        ...ProjectPageProject\n        ...ProjectDashboardItem\n      }\n    }\n  }\n"): (typeof documents)["\n  mutation CreateOnboardingProject {\n    projectMutations {\n      createForOnboarding {\n        ...ProjectPageProject\n        ...ProjectDashboardItem\n      }\n    }\n  }\n"];
/**
 * The graphql function is used to parse GraphQL queries into a document that can be used by GraphQL clients.
 */
export function graphql(source: "\n  fragment ProjectsDashboardFilled on ProjectCollection {\n    items {\n      ...ProjectDashboardItem\n    }\n  }\n"): (typeof documents)["\n  fragment ProjectsDashboardFilled on ProjectCollection {\n    items {\n      ...ProjectDashboardItem\n    }\n  }\n"];
/**
 * The graphql function is used to parse GraphQL queries into a document that can be used by GraphQL clients.
 */
export function graphql(source: "\n  fragment LimitedUserAvatar on LimitedUser {\n    id\n    name\n    avatar\n  }\n"): (typeof documents)["\n  fragment LimitedUserAvatar on LimitedUser {\n    id\n    name\n    avatar\n  }\n"];
/**
 * The graphql function is used to parse GraphQL queries into a document that can be used by GraphQL clients.
 */
export function graphql(source: "\n  fragment ActiveUserAvatar on User {\n    id\n    name\n    avatar\n  }\n"): (typeof documents)["\n  fragment ActiveUserAvatar on User {\n    id\n    name\n    avatar\n  }\n"];
/**
 * The graphql function is used to parse GraphQL queries into a document that can be used by GraphQL clients.
 */
<<<<<<< HEAD
=======
export function graphql(source: "\n  fragment ThreadCommentAttachment on Comment {\n    text {\n      attachments {\n        id\n        fileName\n        fileType\n        fileSize\n      }\n    }\n  }\n"): (typeof documents)["\n  fragment ThreadCommentAttachment on Comment {\n    text {\n      attachments {\n        id\n        fileName\n        fileType\n        fileSize\n      }\n    }\n  }\n"];
/**
 * The graphql function is used to parse GraphQL queries into a document that can be used by GraphQL clients.
 */
>>>>>>> ae3bdae9
export function graphql(source: "\n  fragment ViewerCommentsListItem on Comment {\n    id\n    rawText\n    author {\n      ...LimitedUserAvatar\n    }\n    createdAt\n    viewedAt\n    replies {\n      totalCount\n      cursor\n      items {\n        ...ViewerCommentsReplyItem\n      }\n    }\n  }\n"): (typeof documents)["\n  fragment ViewerCommentsListItem on Comment {\n    id\n    rawText\n    author {\n      ...LimitedUserAvatar\n    }\n    createdAt\n    viewedAt\n    replies {\n      totalCount\n      cursor\n      items {\n        ...ViewerCommentsReplyItem\n      }\n    }\n  }\n"];
/**
 * The graphql function is used to parse GraphQL queries into a document that can be used by GraphQL clients.
 */
export function graphql(source: "\n  fragment ViewerModelVersionCardItem on Version {\n    id\n    message\n    referencedObject\n    sourceApplication\n    createdAt\n    previewUrl\n    authorUser {\n      ...LimitedUserAvatar\n    }\n  }\n"): (typeof documents)["\n  fragment ViewerModelVersionCardItem on Version {\n    id\n    message\n    referencedObject\n    sourceApplication\n    createdAt\n    previewUrl\n    authorUser {\n      ...LimitedUserAvatar\n    }\n  }\n"];
/**
 * The graphql function is used to parse GraphQL queries into a document that can be used by GraphQL clients.
 */
export function graphql(source: "\n  query ActiveUserMainMetadata {\n    activeUser {\n      id\n      email\n      name\n      role\n      avatar\n      isOnboardingFinished\n      createdAt\n    }\n  }\n"): (typeof documents)["\n  query ActiveUserMainMetadata {\n    activeUser {\n      id\n      email\n      name\n      role\n      avatar\n      isOnboardingFinished\n      createdAt\n    }\n  }\n"];
/**
 * The graphql function is used to parse GraphQL queries into a document that can be used by GraphQL clients.
 */
export function graphql(source: "\n  mutation FinishOnboarding {\n    activeUserMutations {\n      finishOnboarding\n    }\n  }\n"): (typeof documents)["\n  mutation FinishOnboarding {\n    activeUserMutations {\n      finishOnboarding\n    }\n  }\n"];
/**
 * The graphql function is used to parse GraphQL queries into a document that can be used by GraphQL clients.
 */
export function graphql(source: "\n  query AuthServerInfo {\n    serverInfo {\n      ...AuthStategiesServerInfoFragment\n      ...ServerTermsOfServicePrivacyPolicyFragment\n    }\n  }\n"): (typeof documents)["\n  query AuthServerInfo {\n    serverInfo {\n      ...AuthStategiesServerInfoFragment\n      ...ServerTermsOfServicePrivacyPolicyFragment\n    }\n  }\n"];
/**
 * The graphql function is used to parse GraphQL queries into a document that can be used by GraphQL clients.
 */
export function graphql(source: "\n  query MentionsUserSearch($query: String!) {\n    userSearch(query: $query, limit: 5, cursor: null, archived: false) {\n      items {\n        id\n        name\n        company\n      }\n    }\n  }\n"): (typeof documents)["\n  query MentionsUserSearch($query: String!) {\n    userSearch(query: $query, limit: 5, cursor: null, archived: false) {\n      items {\n        id\n        name\n        company\n      }\n    }\n  }\n"];
/**
 * The graphql function is used to parse GraphQL queries into a document that can be used by GraphQL clients.
 */
<<<<<<< HEAD
=======
export function graphql(source: "\n  query ServerInfoBlobSizeLimit {\n    serverInfo {\n      blobSizeLimitBytes\n    }\n  }\n"): (typeof documents)["\n  query ServerInfoBlobSizeLimit {\n    serverInfo {\n      blobSizeLimitBytes\n    }\n  }\n"];
/**
 * The graphql function is used to parse GraphQL queries into a document that can be used by GraphQL clients.
 */
>>>>>>> ae3bdae9
export function graphql(source: "\n  query InternalTestData {\n    testNumber\n    testList {\n      foo\n      bar\n    }\n  }\n"): (typeof documents)["\n  query InternalTestData {\n    testNumber\n    testList {\n      foo\n      bar\n    }\n  }\n"];
/**
 * The graphql function is used to parse GraphQL queries into a document that can be used by GraphQL clients.
 */
export function graphql(source: "\n  fragment ProjectDashboardItemNoModels on Project {\n    id\n    name\n    createdAt\n    updatedAt\n    role\n    team {\n      id\n      name\n      avatar\n    }\n  }\n"): (typeof documents)["\n  fragment ProjectDashboardItemNoModels on Project {\n    id\n    name\n    createdAt\n    updatedAt\n    role\n    team {\n      id\n      name\n      avatar\n    }\n  }\n"];
/**
 * The graphql function is used to parse GraphQL queries into a document that can be used by GraphQL clients.
 */
export function graphql(source: "\n  fragment ProjectDashboardItem on Project {\n    id\n    ...ProjectDashboardItemNoModels\n    models(limit: 4, filter: { onlyWithVersions: true }) {\n      totalCount\n      items {\n        ...ProjectPageLatestItemsModelItem\n      }\n    }\n  }\n"): (typeof documents)["\n  fragment ProjectDashboardItem on Project {\n    id\n    ...ProjectDashboardItemNoModels\n    models(limit: 4, filter: { onlyWithVersions: true }) {\n      totalCount\n      items {\n        ...ProjectPageLatestItemsModelItem\n      }\n    }\n  }\n"];
/**
 * The graphql function is used to parse GraphQL queries into a document that can be used by GraphQL clients.
 */
export function graphql(source: "\n  fragment ProjectPageLatestItemsModelItem on Model {\n    id\n    name\n    displayName\n    versionCount\n    commentThreadCount\n    previewUrl\n    createdAt\n    updatedAt\n  }\n"): (typeof documents)["\n  fragment ProjectPageLatestItemsModelItem on Model {\n    id\n    name\n    displayName\n    versionCount\n    commentThreadCount\n    previewUrl\n    createdAt\n    updatedAt\n  }\n"];
/**
 * The graphql function is used to parse GraphQL queries into a document that can be used by GraphQL clients.
 */
export function graphql(source: "\n  mutation CreateModel($input: CreateModelInput!) {\n    modelMutations {\n      create(input: $input) {\n        ...ProjectPageLatestItemsModelItem\n      }\n    }\n  }\n"): (typeof documents)["\n  mutation CreateModel($input: CreateModelInput!) {\n    modelMutations {\n      create(input: $input) {\n        ...ProjectPageLatestItemsModelItem\n      }\n    }\n  }\n"];
/**
 * The graphql function is used to parse GraphQL queries into a document that can be used by GraphQL clients.
 */
export function graphql(source: "\n  query ProjectsDashboardQuery($filter: UserProjectsFilter) {\n    activeUser {\n      id\n      projects(filter: $filter) {\n        totalCount\n        items {\n          ...ProjectDashboardItem\n        }\n      }\n    }\n  }\n"): (typeof documents)["\n  query ProjectsDashboardQuery($filter: UserProjectsFilter) {\n    activeUser {\n      id\n      projects(filter: $filter) {\n        totalCount\n        items {\n          ...ProjectDashboardItem\n        }\n      }\n    }\n  }\n"];
/**
 * The graphql function is used to parse GraphQL queries into a document that can be used by GraphQL clients.
 */
export function graphql(source: "\n  query ProjectPageQuery($id: String!) {\n    project(id: $id) {\n      ...ProjectPageProject\n    }\n  }\n"): (typeof documents)["\n  query ProjectPageQuery($id: String!) {\n    project(id: $id) {\n      ...ProjectPageProject\n    }\n  }\n"];
/**
 * The graphql function is used to parse GraphQL queries into a document that can be used by GraphQL clients.
 */
export function graphql(source: "\n  query ProjectLatestModels($projectId: String!, $filter: ProjectModelsFilter) {\n    project(id: $projectId) {\n      id\n      models(cursor: null, limit: 100, filter: $filter) {\n        totalCount\n        cursor\n        items {\n          ...ProjectPageLatestItemsModelItem\n        }\n      }\n    }\n  }\n"): (typeof documents)["\n  query ProjectLatestModels($projectId: String!, $filter: ProjectModelsFilter) {\n    project(id: $projectId) {\n      id\n      models(cursor: null, limit: 100, filter: $filter) {\n        totalCount\n        cursor\n        items {\n          ...ProjectPageLatestItemsModelItem\n        }\n      }\n    }\n  }\n"];
/**
 * The graphql function is used to parse GraphQL queries into a document that can be used by GraphQL clients.
 */
export function graphql(source: "\n  query ProjectModelsTreeTopLevel($projectId: String!) {\n    project(id: $projectId) {\n      id\n      modelsTree {\n        ...SingleLevelModelTreeItem\n      }\n    }\n  }\n"): (typeof documents)["\n  query ProjectModelsTreeTopLevel($projectId: String!) {\n    project(id: $projectId) {\n      id\n      modelsTree {\n        ...SingleLevelModelTreeItem\n      }\n    }\n  }\n"];
/**
 * The graphql function is used to parse GraphQL queries into a document that can be used by GraphQL clients.
 */
export function graphql(source: "\n  query ProjectModelChildrenTree($projectId: String!, $parentName: String!) {\n    project(id: $projectId) {\n      id\n      modelChildrenTree(fullName: $parentName) {\n        ...SingleLevelModelTreeItem\n      }\n    }\n  }\n"): (typeof documents)["\n  query ProjectModelChildrenTree($projectId: String!, $parentName: String!) {\n    project(id: $projectId) {\n      id\n      modelChildrenTree(fullName: $parentName) {\n        ...SingleLevelModelTreeItem\n      }\n    }\n  }\n"];
/**
 * The graphql function is used to parse GraphQL queries into a document that can be used by GraphQL clients.
 */
export function graphql(source: "\n  query ProjectLatestCommentThreads($projectId: String!) {\n    project(id: $projectId) {\n      id\n      commentThreads(cursor: null, limit: 8) {\n        totalCount\n        cursor\n        items {\n          ...ProjectPageLatestItemsCommentItem\n        }\n      }\n    }\n  }\n"): (typeof documents)["\n  query ProjectLatestCommentThreads($projectId: String!) {\n    project(id: $projectId) {\n      id\n      commentThreads(cursor: null, limit: 8) {\n        totalCount\n        cursor\n        items {\n          ...ProjectPageLatestItemsCommentItem\n        }\n      }\n    }\n  }\n"];
/**
 * The graphql function is used to parse GraphQL queries into a document that can be used by GraphQL clients.
 */
export function graphql(source: "\n  subscription OnProjectUpdated($id: String!) {\n    projectUpdated(id: $id) {\n      id\n      type\n      project {\n        ...ProjectPageProject\n        ...ProjectDashboardItemNoModels\n      }\n    }\n  }\n"): (typeof documents)["\n  subscription OnProjectUpdated($id: String!) {\n    projectUpdated(id: $id) {\n      id\n      type\n      project {\n        ...ProjectPageProject\n        ...ProjectDashboardItemNoModels\n      }\n    }\n  }\n"];
/**
 * The graphql function is used to parse GraphQL queries into a document that can be used by GraphQL clients.
 */
export function graphql(source: "\n  subscription OnProjectModelsUpdate($id: String!) {\n    projectModelsUpdated(id: $id) {\n      id\n      type\n      model {\n        id\n        ...ProjectPageLatestItemsModelItem\n        ...NewModelVersionMetadata\n      }\n    }\n  }\n"): (typeof documents)["\n  subscription OnProjectModelsUpdate($id: String!) {\n    projectModelsUpdated(id: $id) {\n      id\n      type\n      model {\n        id\n        ...ProjectPageLatestItemsModelItem\n        ...NewModelVersionMetadata\n      }\n    }\n  }\n"];
/**
 * The graphql function is used to parse GraphQL queries into a document that can be used by GraphQL clients.
 */
export function graphql(source: "\n  subscription OnProjectVersionsUpdate($id: String!) {\n    projectVersionsUpdated(id: $id) {\n      id\n      modelId\n      type\n      version {\n        id\n        ...ViewerModelVersionCardItem\n        model {\n          id\n          ...ProjectPageLatestItemsModelItem\n        }\n      }\n    }\n  }\n"): (typeof documents)["\n  subscription OnProjectVersionsUpdate($id: String!) {\n    projectVersionsUpdated(id: $id) {\n      id\n      modelId\n      type\n      version {\n        id\n        ...ViewerModelVersionCardItem\n        model {\n          id\n          ...ProjectPageLatestItemsModelItem\n        }\n      }\n    }\n  }\n"];
/**
 * The graphql function is used to parse GraphQL queries into a document that can be used by GraphQL clients.
 */
export function graphql(source: "\n  subscription OnProjectVersionsPreviewGenerated($id: String!) {\n    projectVersionsPreviewGenerated(id: $id) {\n      projectId\n      objectId\n      versionId\n    }\n  }\n"): (typeof documents)["\n  subscription OnProjectVersionsPreviewGenerated($id: String!) {\n    projectVersionsPreviewGenerated(id: $id) {\n      projectId\n      objectId\n      versionId\n    }\n  }\n"];
/**
 * The graphql function is used to parse GraphQL queries into a document that can be used by GraphQL clients.
 */
export function graphql(source: "\n  fragment ViewerCommentBubblesData on Comment {\n    id\n    viewedAt\n    data {\n      location\n      camPos\n      sectionBox\n      selection\n      filters {\n        hiddenIds\n        isolatedIds\n        propertyInfoKey\n        passMax\n        passMin\n        sectionBox\n      }\n    }\n  }\n"): (typeof documents)["\n  fragment ViewerCommentBubblesData on Comment {\n    id\n    viewedAt\n    data {\n      location\n      camPos\n      sectionBox\n      selection\n      filters {\n        hiddenIds\n        isolatedIds\n        propertyInfoKey\n        passMax\n        passMin\n        sectionBox\n      }\n    }\n  }\n"];
/**
 * The graphql function is used to parse GraphQL queries into a document that can be used by GraphQL clients.
 */
export function graphql(source: "\n  fragment NewModelVersionMetadata on Model {\n    id\n    versions(limit: 1) {\n      items {\n        id\n        referencedObject\n      }\n    }\n  }\n"): (typeof documents)["\n  fragment NewModelVersionMetadata on Model {\n    id\n    versions(limit: 1) {\n      items {\n        id\n        referencedObject\n      }\n    }\n  }\n"];
/**
 * The graphql function is used to parse GraphQL queries into a document that can be used by GraphQL clients.
 */
export function graphql(source: "\n  fragment ViewerCommentThread on Comment {\n    ...ViewerCommentsListItem\n    ...ViewerCommentBubblesData\n    ...ViewerCommentsReplyItem\n  }\n"): (typeof documents)["\n  fragment ViewerCommentThread on Comment {\n    ...ViewerCommentsListItem\n    ...ViewerCommentBubblesData\n    ...ViewerCommentsReplyItem\n  }\n"];
/**
 * The graphql function is used to parse GraphQL queries into a document that can be used by GraphQL clients.
 */
<<<<<<< HEAD
export function graphql(source: "\n  fragment ViewerCommentsReplyItem on Comment {\n    id\n    rawText\n    text {\n      doc\n    }\n    author {\n      ...LimitedUserAvatar\n    }\n    createdAt\n  }\n"): (typeof documents)["\n  fragment ViewerCommentsReplyItem on Comment {\n    id\n    rawText\n    text {\n      doc\n    }\n    author {\n      ...LimitedUserAvatar\n    }\n    createdAt\n  }\n"];
=======
export function graphql(source: "\n  fragment ViewerCommentsReplyItem on Comment {\n    id\n    rawText\n    text {\n      doc\n    }\n    author {\n      ...LimitedUserAvatar\n    }\n    createdAt\n    ...ThreadCommentAttachment\n  }\n"): (typeof documents)["\n  fragment ViewerCommentsReplyItem on Comment {\n    id\n    rawText\n    text {\n      doc\n    }\n    author {\n      ...LimitedUserAvatar\n    }\n    createdAt\n    ...ThreadCommentAttachment\n  }\n"];
>>>>>>> ae3bdae9
/**
 * The graphql function is used to parse GraphQL queries into a document that can be used by GraphQL clients.
 */
export function graphql(source: "\n  mutation BroadcastViewerUserActivity(\n    $projectId: String!\n    $resourceIdString: String!\n    $message: ViewerUserActivityMessageInput!\n  ) {\n    broadcastViewerUserActivity(\n      projectId: $projectId\n      resourceIdString: $resourceIdString\n      message: $message\n    )\n  }\n"): (typeof documents)["\n  mutation BroadcastViewerUserActivity(\n    $projectId: String!\n    $resourceIdString: String!\n    $message: ViewerUserActivityMessageInput!\n  ) {\n    broadcastViewerUserActivity(\n      projectId: $projectId\n      resourceIdString: $resourceIdString\n      message: $message\n    )\n  }\n"];
/**
 * The graphql function is used to parse GraphQL queries into a document that can be used by GraphQL clients.
 */
export function graphql(source: "\n  mutation MarkCommentViewed($threadId: String!) {\n    commentMutations {\n      markViewed(commentId: $threadId)\n    }\n  }\n"): (typeof documents)["\n  mutation MarkCommentViewed($threadId: String!) {\n    commentMutations {\n      markViewed(commentId: $threadId)\n    }\n  }\n"];
/**
 * The graphql function is used to parse GraphQL queries into a document that can be used by GraphQL clients.
 */
export function graphql(source: "\n  mutation CreateCommentThread($input: CreateCommentInput!) {\n    commentMutations {\n      create(input: $input) {\n        ...ViewerCommentThread\n      }\n    }\n  }\n"): (typeof documents)["\n  mutation CreateCommentThread($input: CreateCommentInput!) {\n    commentMutations {\n      create(input: $input) {\n        ...ViewerCommentThread\n      }\n    }\n  }\n"];
/**
 * The graphql function is used to parse GraphQL queries into a document that can be used by GraphQL clients.
 */
export function graphql(source: "\n  mutation CreateCommentReply($input: CreateCommentReplyInput!) {\n    commentMutations {\n      reply(input: $input) {\n        ...ViewerCommentsReplyItem\n      }\n    }\n  }\n"): (typeof documents)["\n  mutation CreateCommentReply($input: CreateCommentReplyInput!) {\n    commentMutations {\n      reply(input: $input) {\n        ...ViewerCommentsReplyItem\n      }\n    }\n  }\n"];
/**
 * The graphql function is used to parse GraphQL queries into a document that can be used by GraphQL clients.
 */
export function graphql(source: "\n  mutation ArchiveComment($commentId: String!) {\n    commentMutations {\n      archive(commentId: $commentId)\n    }\n  }\n"): (typeof documents)["\n  mutation ArchiveComment($commentId: String!) {\n    commentMutations {\n      archive(commentId: $commentId)\n    }\n  }\n"];
/**
 * The graphql function is used to parse GraphQL queries into a document that can be used by GraphQL clients.
 */
export function graphql(source: "\n  query ProjectViewerResources($projectId: String!, $resourceUrlString: String!) {\n    project(id: $projectId) {\n      id\n      viewerResources(resourceIdString: $resourceUrlString) {\n        identifier\n        items {\n          modelId\n          versionId\n          objectId\n        }\n      }\n    }\n  }\n"): (typeof documents)["\n  query ProjectViewerResources($projectId: String!, $resourceUrlString: String!) {\n    project(id: $projectId) {\n      id\n      viewerResources(resourceIdString: $resourceUrlString) {\n        identifier\n        items {\n          modelId\n          versionId\n          objectId\n        }\n      }\n    }\n  }\n"];
/**
 * The graphql function is used to parse GraphQL queries into a document that can be used by GraphQL clients.
 */
export function graphql(source: "\n  query ViewerLoadedResources(\n    $projectId: String!\n    $modelIds: [String!]!\n    $versionIds: [String!]\n    $resourceIdString: String!\n  ) {\n    project(id: $projectId) {\n      id\n      role\n      models(filter: { ids: $modelIds }) {\n        totalCount\n        items {\n          id\n          name\n          updatedAt\n          versions(filter: { priorityIds: $versionIds }) {\n            totalCount\n            items {\n              ...ViewerModelVersionCardItem\n            }\n          }\n        }\n      }\n      commentThreads(filter: { resourceIdString: $resourceIdString }) {\n        totalCount\n        items {\n          ...ViewerCommentThread\n        }\n      }\n      ...ModelPageProject\n    }\n  }\n"): (typeof documents)["\n  query ViewerLoadedResources(\n    $projectId: String!\n    $modelIds: [String!]!\n    $versionIds: [String!]\n    $resourceIdString: String!\n  ) {\n    project(id: $projectId) {\n      id\n      role\n      models(filter: { ids: $modelIds }) {\n        totalCount\n        items {\n          id\n          name\n          updatedAt\n          versions(filter: { priorityIds: $versionIds }) {\n            totalCount\n            items {\n              ...ViewerModelVersionCardItem\n            }\n          }\n        }\n      }\n      commentThreads(filter: { resourceIdString: $resourceIdString }) {\n        totalCount\n        items {\n          ...ViewerCommentThread\n        }\n      }\n      ...ModelPageProject\n    }\n  }\n"];
/**
 * The graphql function is used to parse GraphQL queries into a document that can be used by GraphQL clients.
 */
export function graphql(source: "\n  subscription OnViewerUserActivityBroadcasted(\n    $projectId: String!\n    $resourceIdString: String!\n  ) {\n    viewerUserActivityBroadcasted(\n      projectId: $projectId\n      resourceIdString: $resourceIdString\n    ) {\n      userName\n      userId\n      viewerSessionId\n      status\n      typing {\n        isTyping\n        threadId\n      }\n      selection {\n        filteringState\n        selectionLocation\n        sectionBox\n        camera\n      }\n    }\n  }\n"): (typeof documents)["\n  subscription OnViewerUserActivityBroadcasted(\n    $projectId: String!\n    $resourceIdString: String!\n  ) {\n    viewerUserActivityBroadcasted(\n      projectId: $projectId\n      resourceIdString: $resourceIdString\n    ) {\n      userName\n      userId\n      viewerSessionId\n      status\n      typing {\n        isTyping\n        threadId\n      }\n      selection {\n        filteringState\n        selectionLocation\n        sectionBox\n        camera\n      }\n    }\n  }\n"];
/**
 * The graphql function is used to parse GraphQL queries into a document that can be used by GraphQL clients.
 */
export function graphql(source: "\n  subscription OnViewerCommentsUpdated(\n    $projectId: String!\n    $resourceIdString: String!\n  ) {\n    projectCommentsUpdated(projectId: $projectId, resourceIdString: $resourceIdString) {\n      id\n      type\n      comment {\n        id\n        parent {\n          id\n        }\n        ...ViewerCommentThread\n      }\n    }\n  }\n"): (typeof documents)["\n  subscription OnViewerCommentsUpdated(\n    $projectId: String!\n    $resourceIdString: String!\n  ) {\n    projectCommentsUpdated(projectId: $projectId, resourceIdString: $resourceIdString) {\n      id\n      type\n      comment {\n        id\n        parent {\n          id\n        }\n        ...ViewerCommentThread\n      }\n    }\n  }\n"];
/**
 * The graphql function is used to parse GraphQL queries into a document that can be used by GraphQL clients.
 */
export function graphql(source: "\n  query GetActiveUser {\n    activeUser {\n      id\n      name\n      role\n    }\n  }\n"): (typeof documents)["\n  query GetActiveUser {\n    activeUser {\n      id\n      name\n      role\n    }\n  }\n"];
/**
 * The graphql function is used to parse GraphQL queries into a document that can be used by GraphQL clients.
 */
export function graphql(source: "\n  fragment ProjectPageProject on Project {\n    id\n    createdAt\n    ...ProjectPageProjectHeader\n    ...ProjectPageStatsBlockTeam\n    ...ProjectPageStatsBlockVersions\n    ...ProjectPageStatsBlockModels\n    ...ProjectPageStatsBlockComments\n    ...ProjectPageLatestItemsModels\n    ...ProjectPageLatestItemsComments\n    ...ProjectPageModelsView\n  }\n"): (typeof documents)["\n  fragment ProjectPageProject on Project {\n    id\n    createdAt\n    ...ProjectPageProjectHeader\n    ...ProjectPageStatsBlockTeam\n    ...ProjectPageStatsBlockVersions\n    ...ProjectPageStatsBlockModels\n    ...ProjectPageStatsBlockComments\n    ...ProjectPageLatestItemsModels\n    ...ProjectPageLatestItemsComments\n    ...ProjectPageModelsView\n  }\n"];
/**
 * The graphql function is used to parse GraphQL queries into a document that can be used by GraphQL clients.
 */
export function graphql(source: "\n  fragment ModelPageProject on Project {\n    id\n    createdAt\n    name\n  }\n"): (typeof documents)["\n  fragment ModelPageProject on Project {\n    id\n    createdAt\n    name\n  }\n"];

export function graphql(source: string) {
  return (documents as any)[source] ?? {};
}

export type DocumentType<TDocumentNode extends DocumentNode<any, any>> = TDocumentNode extends DocumentNode<  infer TType,  any>  ? TType  : never;<|MERGE_RESOLUTION|>--- conflicted
+++ resolved
@@ -38,20 +38,14 @@
     "\n  fragment ProjectsDashboardFilled on ProjectCollection {\n    items {\n      ...ProjectDashboardItem\n    }\n  }\n": types.ProjectsDashboardFilledFragmentDoc,
     "\n  fragment LimitedUserAvatar on LimitedUser {\n    id\n    name\n    avatar\n  }\n": types.LimitedUserAvatarFragmentDoc,
     "\n  fragment ActiveUserAvatar on User {\n    id\n    name\n    avatar\n  }\n": types.ActiveUserAvatarFragmentDoc,
-<<<<<<< HEAD
-=======
     "\n  fragment ThreadCommentAttachment on Comment {\n    text {\n      attachments {\n        id\n        fileName\n        fileType\n        fileSize\n      }\n    }\n  }\n": types.ThreadCommentAttachmentFragmentDoc,
->>>>>>> ae3bdae9
     "\n  fragment ViewerCommentsListItem on Comment {\n    id\n    rawText\n    author {\n      ...LimitedUserAvatar\n    }\n    createdAt\n    viewedAt\n    replies {\n      totalCount\n      cursor\n      items {\n        ...ViewerCommentsReplyItem\n      }\n    }\n  }\n": types.ViewerCommentsListItemFragmentDoc,
     "\n  fragment ViewerModelVersionCardItem on Version {\n    id\n    message\n    referencedObject\n    sourceApplication\n    createdAt\n    previewUrl\n    authorUser {\n      ...LimitedUserAvatar\n    }\n  }\n": types.ViewerModelVersionCardItemFragmentDoc,
     "\n  query ActiveUserMainMetadata {\n    activeUser {\n      id\n      email\n      name\n      role\n      avatar\n      isOnboardingFinished\n      createdAt\n    }\n  }\n": types.ActiveUserMainMetadataDocument,
     "\n  mutation FinishOnboarding {\n    activeUserMutations {\n      finishOnboarding\n    }\n  }\n": types.FinishOnboardingDocument,
     "\n  query AuthServerInfo {\n    serverInfo {\n      ...AuthStategiesServerInfoFragment\n      ...ServerTermsOfServicePrivacyPolicyFragment\n    }\n  }\n": types.AuthServerInfoDocument,
     "\n  query MentionsUserSearch($query: String!) {\n    userSearch(query: $query, limit: 5, cursor: null, archived: false) {\n      items {\n        id\n        name\n        company\n      }\n    }\n  }\n": types.MentionsUserSearchDocument,
-<<<<<<< HEAD
-=======
     "\n  query ServerInfoBlobSizeLimit {\n    serverInfo {\n      blobSizeLimitBytes\n    }\n  }\n": types.ServerInfoBlobSizeLimitDocument,
->>>>>>> ae3bdae9
     "\n  query InternalTestData {\n    testNumber\n    testList {\n      foo\n      bar\n    }\n  }\n": types.InternalTestDataDocument,
     "\n  fragment ProjectDashboardItemNoModels on Project {\n    id\n    name\n    createdAt\n    updatedAt\n    role\n    team {\n      id\n      name\n      avatar\n    }\n  }\n": types.ProjectDashboardItemNoModelsFragmentDoc,
     "\n  fragment ProjectDashboardItem on Project {\n    id\n    ...ProjectDashboardItemNoModels\n    models(limit: 4, filter: { onlyWithVersions: true }) {\n      totalCount\n      items {\n        ...ProjectPageLatestItemsModelItem\n      }\n    }\n  }\n": types.ProjectDashboardItemFragmentDoc,
@@ -70,11 +64,7 @@
     "\n  fragment ViewerCommentBubblesData on Comment {\n    id\n    viewedAt\n    data {\n      location\n      camPos\n      sectionBox\n      selection\n      filters {\n        hiddenIds\n        isolatedIds\n        propertyInfoKey\n        passMax\n        passMin\n        sectionBox\n      }\n    }\n  }\n": types.ViewerCommentBubblesDataFragmentDoc,
     "\n  fragment NewModelVersionMetadata on Model {\n    id\n    versions(limit: 1) {\n      items {\n        id\n        referencedObject\n      }\n    }\n  }\n": types.NewModelVersionMetadataFragmentDoc,
     "\n  fragment ViewerCommentThread on Comment {\n    ...ViewerCommentsListItem\n    ...ViewerCommentBubblesData\n    ...ViewerCommentsReplyItem\n  }\n": types.ViewerCommentThreadFragmentDoc,
-<<<<<<< HEAD
-    "\n  fragment ViewerCommentsReplyItem on Comment {\n    id\n    rawText\n    text {\n      doc\n    }\n    author {\n      ...LimitedUserAvatar\n    }\n    createdAt\n  }\n": types.ViewerCommentsReplyItemFragmentDoc,
-=======
     "\n  fragment ViewerCommentsReplyItem on Comment {\n    id\n    rawText\n    text {\n      doc\n    }\n    author {\n      ...LimitedUserAvatar\n    }\n    createdAt\n    ...ThreadCommentAttachment\n  }\n": types.ViewerCommentsReplyItemFragmentDoc,
->>>>>>> ae3bdae9
     "\n  mutation BroadcastViewerUserActivity(\n    $projectId: String!\n    $resourceIdString: String!\n    $message: ViewerUserActivityMessageInput!\n  ) {\n    broadcastViewerUserActivity(\n      projectId: $projectId\n      resourceIdString: $resourceIdString\n      message: $message\n    )\n  }\n": types.BroadcastViewerUserActivityDocument,
     "\n  mutation MarkCommentViewed($threadId: String!) {\n    commentMutations {\n      markViewed(commentId: $threadId)\n    }\n  }\n": types.MarkCommentViewedDocument,
     "\n  mutation CreateCommentThread($input: CreateCommentInput!) {\n    commentMutations {\n      create(input: $input) {\n        ...ViewerCommentThread\n      }\n    }\n  }\n": types.CreateCommentThreadDocument,
@@ -206,13 +196,10 @@
 /**
  * The graphql function is used to parse GraphQL queries into a document that can be used by GraphQL clients.
  */
-<<<<<<< HEAD
-=======
 export function graphql(source: "\n  fragment ThreadCommentAttachment on Comment {\n    text {\n      attachments {\n        id\n        fileName\n        fileType\n        fileSize\n      }\n    }\n  }\n"): (typeof documents)["\n  fragment ThreadCommentAttachment on Comment {\n    text {\n      attachments {\n        id\n        fileName\n        fileType\n        fileSize\n      }\n    }\n  }\n"];
 /**
  * The graphql function is used to parse GraphQL queries into a document that can be used by GraphQL clients.
  */
->>>>>>> ae3bdae9
 export function graphql(source: "\n  fragment ViewerCommentsListItem on Comment {\n    id\n    rawText\n    author {\n      ...LimitedUserAvatar\n    }\n    createdAt\n    viewedAt\n    replies {\n      totalCount\n      cursor\n      items {\n        ...ViewerCommentsReplyItem\n      }\n    }\n  }\n"): (typeof documents)["\n  fragment ViewerCommentsListItem on Comment {\n    id\n    rawText\n    author {\n      ...LimitedUserAvatar\n    }\n    createdAt\n    viewedAt\n    replies {\n      totalCount\n      cursor\n      items {\n        ...ViewerCommentsReplyItem\n      }\n    }\n  }\n"];
 /**
  * The graphql function is used to parse GraphQL queries into a document that can be used by GraphQL clients.
@@ -237,13 +224,10 @@
 /**
  * The graphql function is used to parse GraphQL queries into a document that can be used by GraphQL clients.
  */
-<<<<<<< HEAD
-=======
 export function graphql(source: "\n  query ServerInfoBlobSizeLimit {\n    serverInfo {\n      blobSizeLimitBytes\n    }\n  }\n"): (typeof documents)["\n  query ServerInfoBlobSizeLimit {\n    serverInfo {\n      blobSizeLimitBytes\n    }\n  }\n"];
 /**
  * The graphql function is used to parse GraphQL queries into a document that can be used by GraphQL clients.
  */
->>>>>>> ae3bdae9
 export function graphql(source: "\n  query InternalTestData {\n    testNumber\n    testList {\n      foo\n      bar\n    }\n  }\n"): (typeof documents)["\n  query InternalTestData {\n    testNumber\n    testList {\n      foo\n      bar\n    }\n  }\n"];
 /**
  * The graphql function is used to parse GraphQL queries into a document that can be used by GraphQL clients.
@@ -316,11 +300,7 @@
 /**
  * The graphql function is used to parse GraphQL queries into a document that can be used by GraphQL clients.
  */
-<<<<<<< HEAD
-export function graphql(source: "\n  fragment ViewerCommentsReplyItem on Comment {\n    id\n    rawText\n    text {\n      doc\n    }\n    author {\n      ...LimitedUserAvatar\n    }\n    createdAt\n  }\n"): (typeof documents)["\n  fragment ViewerCommentsReplyItem on Comment {\n    id\n    rawText\n    text {\n      doc\n    }\n    author {\n      ...LimitedUserAvatar\n    }\n    createdAt\n  }\n"];
-=======
 export function graphql(source: "\n  fragment ViewerCommentsReplyItem on Comment {\n    id\n    rawText\n    text {\n      doc\n    }\n    author {\n      ...LimitedUserAvatar\n    }\n    createdAt\n    ...ThreadCommentAttachment\n  }\n"): (typeof documents)["\n  fragment ViewerCommentsReplyItem on Comment {\n    id\n    rawText\n    text {\n      doc\n    }\n    author {\n      ...LimitedUserAvatar\n    }\n    createdAt\n    ...ThreadCommentAttachment\n  }\n"];
->>>>>>> ae3bdae9
 /**
  * The graphql function is used to parse GraphQL queries into a document that can be used by GraphQL clients.
  */
