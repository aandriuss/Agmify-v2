--- conflicted
+++ resolved
@@ -127,12 +127,8 @@
     "\n  fragment SettingsWorkspacesMembersTableHeader_Workspace on Workspace {\n    id\n    role\n    ...WorkspaceInviteDialog_Workspace\n  }\n": types.SettingsWorkspacesMembersTableHeader_WorkspaceFragmentDoc,
     "\n  fragment SettingsWorkspacesSecurityDomainRemoveDialog_WorkspaceDomain on WorkspaceDomain {\n    id\n    domain\n  }\n": types.SettingsWorkspacesSecurityDomainRemoveDialog_WorkspaceDomainFragmentDoc,
     "\n  fragment SettingsWorkspacesSecurityDomainRemoveDialog_Workspace on Workspace {\n    id\n    domains {\n      ...SettingsWorkspacesSecurityDomainRemoveDialog_WorkspaceDomain\n    }\n  }\n": types.SettingsWorkspacesSecurityDomainRemoveDialog_WorkspaceFragmentDoc,
-<<<<<<< HEAD
     "\n  fragment SettingsWorkspacesSecuritySso_Workspace on Workspace {\n    id\n    slug\n  }\n": types.SettingsWorkspacesSecuritySso_WorkspaceFragmentDoc,
-    "\n  fragment ModelPageProject on Project {\n    id\n    createdAt\n    name\n    visibility\n    workspace {\n      id\n      name\n    }\n  }\n": types.ModelPageProjectFragmentDoc,
-=======
     "\n  fragment ModelPageProject on Project {\n    id\n    createdAt\n    name\n    visibility\n    workspace {\n      id\n      slug\n      name\n    }\n  }\n": types.ModelPageProjectFragmentDoc,
->>>>>>> 3d048d67
     "\n  fragment ThreadCommentAttachment on Comment {\n    text {\n      attachments {\n        id\n        fileName\n        fileType\n        fileSize\n      }\n    }\n  }\n": types.ThreadCommentAttachmentFragmentDoc,
     "\n  fragment ViewerCommentsListItem on Comment {\n    id\n    rawText\n    archived\n    author {\n      ...LimitedUserAvatar\n    }\n    createdAt\n    viewedAt\n    replies {\n      totalCount\n      cursor\n      items {\n        ...ViewerCommentsReplyItem\n      }\n    }\n    replyAuthors(limit: 4) {\n      totalCount\n      items {\n        ...FormUsersSelectItem\n      }\n    }\n    resources {\n      resourceId\n      resourceType\n    }\n  }\n": types.ViewerCommentsListItemFragmentDoc,
     "\n  fragment ViewerModelVersionCardItem on Version {\n    id\n    message\n    referencedObject\n    sourceApplication\n    createdAt\n    previewUrl\n    authorUser {\n      ...LimitedUserAvatar\n    }\n  }\n": types.ViewerModelVersionCardItemFragmentDoc,
@@ -811,15 +807,11 @@
 /**
  * The graphql function is used to parse GraphQL queries into a document that can be used by GraphQL clients.
  */
-<<<<<<< HEAD
 export function graphql(source: "\n  fragment SettingsWorkspacesSecuritySso_Workspace on Workspace {\n    id\n    slug\n  }\n"): (typeof documents)["\n  fragment SettingsWorkspacesSecuritySso_Workspace on Workspace {\n    id\n    slug\n  }\n"];
 /**
  * The graphql function is used to parse GraphQL queries into a document that can be used by GraphQL clients.
  */
-export function graphql(source: "\n  fragment ModelPageProject on Project {\n    id\n    createdAt\n    name\n    visibility\n    workspace {\n      id\n      name\n    }\n  }\n"): (typeof documents)["\n  fragment ModelPageProject on Project {\n    id\n    createdAt\n    name\n    visibility\n    workspace {\n      id\n      name\n    }\n  }\n"];
-=======
 export function graphql(source: "\n  fragment ModelPageProject on Project {\n    id\n    createdAt\n    name\n    visibility\n    workspace {\n      id\n      slug\n      name\n    }\n  }\n"): (typeof documents)["\n  fragment ModelPageProject on Project {\n    id\n    createdAt\n    name\n    visibility\n    workspace {\n      id\n      slug\n      name\n    }\n  }\n"];
->>>>>>> 3d048d67
 /**
  * The graphql function is used to parse GraphQL queries into a document that can be used by GraphQL clients.
  */
