--- conflicted
+++ resolved
@@ -3,11 +3,6 @@
     <Menu as="div" class="ml-1 flex items-center z-100">
       <MenuButton v-slot="{ open }">
         <span class="sr-only">Open user menu</span>
-
-        <!-- <UserAvatar v-if="!open" :user="user" hover-effect />
-        <UserAvatar v-else hover-effect>
-          <XMarkIcon class="w-5 h-5" />
-        </UserAvatar> -->
         <button
           class="rounded-full transition hover:bg-primary hover:text-foreground-on-primary p-1 shadow-md"
         >
@@ -68,28 +63,11 @@
 <script setup lang="ts">
 import { XMarkIcon, Bars3Icon } from '@heroicons/vue/20/solid'
 import { Menu, MenuButton, MenuItem, MenuItems } from '@headlessui/vue'
-import { useAccountStore } from '~/store/accounts'
-<<<<<<< HEAD
 import { useConfigStore } from '~/store/config'
-=======
-import type { DUIAccount } from '~/lib/accounts/composables/setup'
-import { useDocumentInfoStore } from '~/store/uiConfig'
->>>>>>> 08d1bffd
-
-const accountStore = useAccountStore()
-const { defaultAccount } = storeToRefs(accountStore)
 
 const uiConfigStore = useConfigStore()
 const { isDarkTheme, hasConfigBindings } = storeToRefs(uiConfigStore)
 const { toggleTheme } = uiConfigStore
 
 const { $showDevTools } = useNuxtApp()
-
-const user = computed(() => {
-  if (!defaultAccount.value) return undefined
-  return {
-    name: defaultAccount.value?.accountInfo.userInfo.name,
-    avatar: defaultAccount.value?.accountInfo.userInfo.avatar
-  }
-})
 </script>