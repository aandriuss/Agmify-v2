<template>
  <div class="flex flex-col space-y-2">
    <div class="px-2 mt-2">
      <FormButton to="/" size="sm" :icon-left="ArrowLeftIcon">Home</FormButton>
      <p class="h5">Document info</p>
      <p class="text-sm text-foreground-2 py-2">
        Current document info. This should change on document swaps, closure, opening,
        etc.
      </p>
      <div class="text-xs mx-3 p-4 rounded shadow-inner overflow-auto simple-scrollbar">
        <pre>{{ documentInfo }}</pre>
      </div>
    </div>
    <div class="px-2">
      <p class="h5">Send Filters</p>
      <p class="text-sm text-foreground-2 space-x-2">Available send filters:</p>
      <div class="space-y-2 my-2">
        <div v-for="filter in sendFilters" :key="filter.name">
          <div>
            <span
              class="rounded-full text-xs px-2 bg-primary text-foreground-on-primary mr-2"
            >
              {{ filter.name }}
            </span>
            <span class="text-xs text-foreground-2">{{ filter.summary }}</span>
          </div>
          <div v-if="filter.name === 'Layers'" class="text-xs">
            {{ (filter as unknown as Record<string,{name:string}[]>).options.map(o =>o.name) }}
          </div>
        </div>
      </div>
      <div
        class="text-xs mx-3 p-4 rounded shadow-inner overflow-auto simple-scrollbar max-h-20"
      >
        <pre>{{ sendFilters }}</pre>
      </div>
    </div>
    <div class="px-2">
      <p class="h5 mb-4">Chromium 65 Scrollable Dialogs Test</p>
      <FormButton @click="showBigDialog = !showBigDialog">Show Big Dialog</FormButton>
      <LayoutDialog v-model:open="showBigDialog" title="hello" chromium65-compatibility>
        <div class="bg-purple-500" style="height: 2000px;">
          This is a test for chromium 65. If this is not scrollable, something is wrong!
        </div>
      </LayoutDialog>
    </div>
    <div class="px-2">
      <p class="h5">Selection info</p>
      <p class="text-sm text-foreground-2 py-2">
        Selection info. This should change in real time based on user selection, but
        there's an imperative method too in case that's impossible.
      </p>
      <div
        class="text-xs mx-3 p-4 rounded shadow-inner overflow-auto simple-scrollbar max-h-40"
      >
        <div v-if="!hasSelectionBinding" class="text-danger mb-2">
          No selection binding registered.
        </div>
        <pre>{{ selectionInfo }}</pre>
      </div>
    </div>
    <div class="px-2">
      <p class="h5">Document State</p>
      <p class="text-sm text-foreground-2 py-2">
        What state is in this document (currently just model cards).
      </p>
      <div
        class="text-xs mx-3 p-4 rounded shadow-inner overflow-auto simple-scrollbar max-h-40"
      >
        <div class="text-info mb-2">
          There are currently {{totalModelCount }} model card(s).
        </div>
        <pre>{{ projectModelGroups }}</pre>
      </div>
    </div>
    <div class="px-2">
      <p class="h5">Binding tests</p>
      <p class="text-sm text-foreground-2 py-2">
        Do not expect these to save the day. They are just some
        <b class="text-foreground-primary">minor sanity checks</b>
        .
      </p>
    </div>
    <FormButton
      color="card"
      full-width
      class="sticky top-10 top-16"
      @click="runTests()"
    >
      Run Tests
    </FormButton>
    <div
      v-for="test in tests"
      :key="test.name"
      class="py-2 px-2 bg-foundation shadow hover:shadow-lg transition rounded-lg text-xs"
    >
      <div class="flex space-x-2">
        <div>
          <MinusIcon v-if="test.status === 0" class="w-4 h-4 text-primary" />
          <CheckIcon v-if="test.status === 1" class="w-4 h-4 text-success" />
          <XMarkIcon v-if="test.status === 2" class="w-4 h-4 text-danger" />
        </div>
        <div>{{ test.name }}</div>
      </div>
      <div class="text-xs max-w-full overflow-x-scroll simple-scrollbar py-2">
        <pre>{{ test }}</pre>
      </div>
    </div>
  </div>
</template>

<script setup lang="ts">
<<<<<<< HEAD
import { ArrowLeftIcon } from '@heroicons/vue/20/solid'
import { TestEventArgs } from '~/lib/bindings/definitions/ITestBinding'
import { CheckIcon, MinusIcon, XMarkIcon } from '@heroicons/vue/20/solid'
import { useHostAppStore } from '~/store/hostApp'
import { useSelectionStore } from '~/store/selection'

const showBigDialog = ref(false)

=======
import { ArrowLeftIcon, CheckIcon, MinusIcon, XMarkIcon } from '@heroicons/vue/20/solid'
import type { TestEventArgs } from '~/lib/bindings/definitions/ITestBinding'
>>>>>>> 08d1bffd
const { $testBindings } = useNuxtApp()

const store = useHostAppStore()

const { documentInfo, sendFilters, projectModelGroups } = storeToRefs(store)

const totalModelCount = computed(() => {
  let count = 0
  for(const pmg of projectModelGroups.value) {
    count += pmg.senders.length
    count += pmg.receivers.length
  }
  return count
})

const selectionStore = useSelectionStore()
const { selectionInfo, hasBinding: hasSelectionBinding } = storeToRefs(selectionStore)

await store.refreshSendFilters()

const tests = ref([
  {
    name: 'Simple call with parameters',
    test: async (): Promise<unknown> => {
      await $testBindings.sayHi('Speckle', 3, false)
      return 'ok'
    },
    status: 0,
    result: {} as unknown
  },
  {
    name: 'Simple call with invalid parameters',
    test: async (): Promise<unknown> => {
      try {
        await (
          $testBindings as unknown as {
            sayHi: (name: string, count: number) => Promise<string>
          }
        ).sayHi('Speckle', 0) // note, invalid on purpose, it looks long because ts needs to be happy
        return 'not ok'
      } catch (e) {
        return 'ok'
      }
    },
    status: 0,
    result: {} as unknown
  },
  {
    name: 'Simple function call with no args and no result',
    test: async (): Promise<unknown> => {
      const res = await $testBindings.goAway()
      return res === null || res === undefined ? 'ok' : 'not ok'
    },
    status: 0,
    result: {} as unknown
  },
  {
    name: 'Get a more complicated object from a method call',
    test: async (): Promise<unknown> => {
      const res = await $testBindings.getComplexType()
      const key = Object.keys(res)[0]

      return key.toLowerCase()[0] === key[0] ? 'ok' : 'serialization gone wrong'
    },
    status: 0,
    result: {} as unknown
  },
  {
    name: 'Simple event capture',
    test: async () => {
      await $testBindings.triggerEvent('emptyTestEvent')
      return 'not ok'
    },
    status: 0,
    result: 'not run yet' as unknown
  },
  {
    name: 'Event capture with args',
    test: async () => {
      await $testBindings.triggerEvent('testEvent')
      return 'not ok'
    },
    status: 0,
    result: 'not run yet' as unknown
  }
])

const runTests = async () => {
  for (const test of tests.value) {
    test.result = null
    test.status = 0
  }
  for (const test of tests.value) {
    try {
      const res = await test.test()
      if (res === 'ok') {
        test.status = 1
      } else {
        test.status = 2
      }
      test.result = res
    } catch (e) {
      test.status = 2
      test.result = e
    }
  }
}

$testBindings.on('emptyTestEvent', () => {
  setTimeout(() => {
    const myTest = tests.value.find((t) => t.name === 'Simple event capture')

    if (!myTest) return
    myTest.status = 1
    myTest.result = 'got an event back, we are okay'
  }, 1000)
})

$testBindings.on('testEvent', (args: TestEventArgs) => {
  setTimeout(() => {
    const myTest = tests.value.find((t) => t.name === 'Event capture with args')

    if (!myTest) return
    myTest.status = 1
    myTest.result = args
  }, 1000)
})
</script><|MERGE_RESOLUTION|>--- conflicted
+++ resolved
@@ -110,19 +110,13 @@
 </template>
 
 <script setup lang="ts">
-<<<<<<< HEAD
-import { ArrowLeftIcon } from '@heroicons/vue/20/solid'
-import { TestEventArgs } from '~/lib/bindings/definitions/ITestBinding'
-import { CheckIcon, MinusIcon, XMarkIcon } from '@heroicons/vue/20/solid'
+import { ArrowLeftIcon , CheckIcon, MinusIcon, XMarkIcon } from '@heroicons/vue/20/solid'
+import type { TestEventArgs } from '~/lib/bindings/definitions/ITestBinding'
 import { useHostAppStore } from '~/store/hostApp'
 import { useSelectionStore } from '~/store/selection'
 
 const showBigDialog = ref(false)
 
-=======
-import { ArrowLeftIcon, CheckIcon, MinusIcon, XMarkIcon } from '@heroicons/vue/20/solid'
-import type { TestEventArgs } from '~/lib/bindings/definitions/ITestBinding'
->>>>>>> 08d1bffd
 const { $testBindings } = useNuxtApp()
 
 const store = useHostAppStore()
