<template>
  <div
    class="flex flex-col items-center justify-center h-[calc(100vh-16rem)] px-4 space-y-2"
  >
    <!-- STEP 0 -->
    <div v-if="step === 0" class="space-y-4 w-full">
      <div class="h3">Let's publish our first model to Speckle.</div>
      <div
        v-if="!hasSelectedSomethingNow && selectionInfo.selectedObjectIds?.length === 0"
        class="h4 text-primary"
      >
        First: select a part of your model.
      </div>
      <div
        v-if="hasSelectedSomethingNow || selectionInfo.selectedObjectIds?.length !== 0"
        class="h4 text-primary flex items-center space-x-2"
      >
        <span>Great object selection! {{ selectionInfo.summary }}</span>
      </div>
      <div v-if="!hasSelectedSomethingNow" class="text-foreground-2 text-xs">
        Or continue with publishing
        <FormButton text size="xs" @click="saveSelectionAndNext">
          the whole model.
        </FormButton>
        This might take a bit longer.
      </div>
      <div class="flex items-center justify-between">
        <FormButton text size="sm" @click="step--">Back</FormButton>
        <FormButton
          :disabled="!hasSelectedSomethingNow"
          :icon-right="ChevronRightIcon"
          @click="saveSelectionAndNext"
        >
          Let's publish!
        </FormButton>
      </div>
    </div>
    <!-- STEP 1 -->
    <div v-if="step === 1" class="space-y-4 w-full">
      <div class="h4">
        What shall we call this
        <b class="text-primary">model</b>
        ?
      </div>
      <div class="text-sm text-foreground-2">
        Models in speckle are bla bla, bla bla. Lorem ipsum, painful amet
      </div>
      <div>
        <FormTextInput
          v-model="modelName"
          size="xl"
          color="foundation"
          name="modelName"
          placeholder="My First Model"
        />
      </div>
      <div class="flex items-center justify-between">
        <FormButton text size="sm" @click="step--">Back</FormButton>
        <FormButton
          :disabled="modelName.length < 1"
          :icon-right="ChevronRightIcon"
          @click="step++"
        >
          Next
        </FormButton>
      </div>
    </div>
    <!-- STEP 2 -->
    <div v-if="step === 2" class="space-y-4 w-full">
      <div class="h4">
        What
        <b class="text-primary">project</b>
        is this model part of?
      </div>
      <div class="text-sm text-foreground-2">
        Projects in speckle are bla bla, bla bla. Lorem ipsum, painful amet
      </div>

      <div class="h4">
        <FormTextInput
          v-model="projectName"
          size="xl"
          color="foundation"
          name="projectName"
          placeholder="My First Project"
        />
      </div>
      <div class="flex items-center justify-between">
        <FormButton text size="sm" @click="step--">Back</FormButton>
        <FormButton
          :disabled="projectName.length < 1"
          :icon-right="CloudArrowUpIcon"
          @click="publish()"
        >
          Publish
        </FormButton>
      </div>
    </div>
    <div class="text-xs text-foreground-2 w-full">
      Debug Current state:
      <br />
      - selection info: {{ selectionFilterCopy?.summary }}
      <br />
      - model name: {{ modelName }}
      <br />
      - project name: {{ projectName }}
    </div>
  </div>
</template>
<script setup lang="ts">
import { CloudArrowUpIcon, ChevronRightIcon } from '@heroicons/vue/20/solid'
import { SelectionInfo } from '~~/lib/bindings/definitions/ISelectionBinding'
import { useSelectionStore } from '~~/store/selection'
import { useCreateNewProject, useCreateNewModel } from '~~/lib/graphql/composables'
import { useAccountStore } from '~~/store/accounts'
import { useHostAppStore } from '~~/store/hostApp'
import { ISendFilter, ISenderModelCard } from '~~/lib/bindings/definitions/ISendBinding'
import { nanoid } from 'nanoid'

const app = useNuxtApp()

const store = useHostAppStore()
const router = useRouter()
const { defaultAccount } = storeToRefs(useAccountStore())

const selectionStore = useSelectionStore()
const { selectionInfo } = storeToRefs(selectionStore)

const step = ref(0)
const hasSelectedSomethingNow = ref(false)

const selectionFilterCopy = ref<SelectionInfo>()
const modelName = ref('')
const projectName = ref('')

watch(selectionInfo, (newVal) => {
  hasSelectedSomethingNow.value = newVal?.selectedObjectIds?.length !== 0
})

const saveSelectionAndNext = () => {
  selectionFilterCopy.value = { ...selectionInfo.value }
  step.value++
}

const createProject = useCreateNewProject() // defaults to using default account is none is provided
const createModel = useCreateNewModel() // defaults to using default account is none is provided

const publish = async () => {
  const projectRes = await createProject({ name: projectName.value })
  const modelRes = await createModel({
    name: modelName.value,
    projectId: projectRes.data?.projectMutations.create.id as string
  })

  const sendFilter = {
    ...store.selectionFilter,
    ...selectionFilterCopy.value
  }

  if (!defaultAccount.value) return // to make ts happy, a bit of hack - should throw if this is the case, but this will be handled at a higher level (ie, whole page!)

  const modelCard: ISenderModelCard = {
    typeDiscriminator: 'SenderModelCard',
    id: nanoid(),
    modelId: modelRes.data?.modelMutations.create.id as string,
    projectId: projectRes.data?.projectMutations.create.id as string,
    accountId: defaultAccount.value.accountInfo.id,
    sendFilter: sendFilter as ISendFilter
  }

  await store.addModel(modelCard)
  await store.sendModel(modelCard.id)
  router.push('/')
<<<<<<< HEAD
  // TODO:
  // 0. create project & create model x
  // 1. create model sender card with selection info above x
  // 2. go to home page where this is displayed x
  // 3. send, and show progress
  await app.$sendBinding.send(modelCard.id)
=======
>>>>>>> 0c88d5a8
}
</script><|MERGE_RESOLUTION|>--- conflicted
+++ resolved
@@ -171,14 +171,5 @@
   await store.addModel(modelCard)
   await store.sendModel(modelCard.id)
   router.push('/')
-<<<<<<< HEAD
-  // TODO:
-  // 0. create project & create model x
-  // 1. create model sender card with selection info above x
-  // 2. go to home page where this is displayed x
-  // 3. send, and show progress
-  await app.$sendBinding.send(modelCard.id)
-=======
->>>>>>> 0c88d5a8
 }
 </script>