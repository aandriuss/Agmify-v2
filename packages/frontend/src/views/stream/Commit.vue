--- conflicted
+++ resolved
@@ -267,7 +267,7 @@
           })
       })
     },
-    deleteCommit() {
+    async deleteCommit() {
       this.$matomo && this.$matomo.trackPageView('commit/delete')
       let commitBranch = null
       if (
@@ -278,8 +278,8 @@
       )
         commitBranch = this.stream.commit.branchName
 
-      this.$apollo
-        .mutate({
+      try {
+        await this.$apollo.mutate({
           mutation: gql`
             mutation commitUpdate($myCommit: CommitDeleteInput!) {
               commitDelete(commit: $myCommit)
@@ -292,23 +292,15 @@
             }
           }
         })
-        .then(() => {
-          this.$apollo.queries.stream.refetch()
-        })
-        .catch((error) => {
-          // Error
-          console.error(error)
-        })
-<<<<<<< HEAD
+
+        this.$apollo.queries.stream.refetch()
+      } catch (err) {
+        console.error(err)
+      }
+
       this.showDeleteDialog = false
-      window.location.href =
-        window.origin + `/streams/` + this.$route.params.streamId + `/branches/` + commitBranch //go to branch page, refresh all
-      //this.$router.push(`/streams/` + this.$route.params.streamId + `/branches/` + commitBranch )
-=======
-        this.showDeleteDialog =  false
-        //window.location.href = window.origin + `/streams/` + this.$route.params.streamId + `/branches/` + commitBranch //go to branch page, refresh all
-        this.$router.push(`/streams/` + this.$route.params.streamId + `/branches/` + commitBranch )
->>>>>>> dd26320d
+      //window.location.href = window.origin + `/streams/` + this.$route.params.streamId + `/branches/` + commitBranch //go to branch page, refresh all
+      this.$router.push(`/streams/` + this.$route.params.streamId + `/branches/` + commitBranch)
     }
   }
 }
