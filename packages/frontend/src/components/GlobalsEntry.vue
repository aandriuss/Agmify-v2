<template>
  <v-container>
<<<<<<< HEAD
    <draggable :list="entries" class="dragArea pl-0" tag="ul" group="globals" @change="log">
      <div v-for="(entry, index) in entries" :key="index">
        <div v-if="!entry.globals">
            <div class="d-flex align-center" @mouseover="hoverEffect">
              <v-btn v-if="remove" class="entry-delete mr-5" fab rounded x-small color="error" @click="emitRemoveAt(index)">
                <v-icon>mdi-minus</v-icon>
              </v-btn>
              <v-text-field class="entry-key mr-5" v-model="entry.key" hint="property name" filled dense rounded/>
              <v-text-field class="entry-value mr-5" v-model="entry.value" hint="property value" />
              <v-btn v-if="!remove" icon small @click="emitFieldToObject(entry, index)">
                <v-icon color="primary">mdi-cube-outline</v-icon>
              </v-btn>
            </div>
        </div>
        <v-card v-if="entry.globals" rounded="lg" class="pa-3 my-6" elevation="4">
          <v-row align="center">
            <v-col>
               <v-card-title v-if="!editTitle" @mouseenter="mouseOver = true" @mouseleave="mouseOver = false">
                 {{ entry.key }}
                 <v-btn v-if="mouseOver" @click="editTitle = true" icon color="primary">
                   <v-icon small>mdi-pencil</v-icon>
                 </v-btn>
                </v-card-title>
                <v-card-title v-else>
                 <v-text-field v-model="entry.key">
                 </v-text-field>
                 <v-btn @click="editTitle = false" icon color="primary">
                   <v-icon small>mdi-check</v-icon>
                 </v-btn>
                </v-card-title>
            </v-col>
            <v-col cols="auto">
              <v-btn icon small @click="emitObjectToField(entry, index)">
                <v-icon color="primary">mdi-arrow-collapse-down</v-icon>
              </v-btn>
            </v-col>
          </v-row>
          <globals-entry :entries="entry.globals" :path="[...path, entry.key]" :remove="remove" v-on="$listeners" />
        </v-card>
=======
    <draggable
      :list="entries"
      class="dragArea"
      tag="ul"
      group="globals"
      v-bind="dragOptions"
      @start="drag = true"
      @end="drag = false"
    >
      <div v-for="(entry, index) in entries" :key="entry.key">
        <transition type="transition" :name="!drag ? 'flip-list' : null">
          <div v-if="!entry.globals">
            <v-row align="center">
              <v-col cols="12" sm="4">
                <v-text-field
                  ref="keyInput"
                  :value="entry.key"
                  :rules="rules.keys(index, entries)"
                  class="entry-key"
                  hint="property name"
                  filled
                  dense
                  rounded
                  @change="updateKey($event, entry, index)"
                />
              </v-col>
              <v-col cols="12" sm="7">
                <v-text-field v-model="entry.value" hint="property value" />
              </v-col>
              <v-col cols="12" sm="1">
                <v-btn icon small @click="emitFieldToObject(entry, index)">
                  <v-icon color="primary">mdi-cube-outline</v-icon>
                </v-btn>
              </v-col>
            </v-row>
          </div>
          <v-card v-else rounded="lg" class="pa-3 my-6" elevation="4">
            <v-row align="center">
              <v-col>
                <v-card-title>{{ entry.key }}</v-card-title>
              </v-col>
              <v-col cols="auto">
                <v-btn icon small @click="emitObjectToField(entry, index)">
                  <v-icon color="primary">mdi-compare-horizontal</v-icon>
                </v-btn>
              </v-col>
            </v-row>
            <globals-entry
              :entries="entry.globals"
              :path="[...path, entry.key]"
              v-on="$listeners"
            />
          </v-card>
        </transition>
>>>>>>> 3087dcf7
      </div>
    </draggable>
    <div
      slot="footer"
      key="footer"
      class="btn-group list-group-item ml-6 mt-3"
      role="group"
      aria-label="Basic example"
<<<<<<< HEAD
      key="footer"
      v-if="!remove"
=======
>>>>>>> 3087dcf7
    >
      <v-btn color="primary" rounded fab small @click="emitAddProp">
        <v-icon>mdi-plus</v-icon>
      </v-btn>
    </div>
  </v-container>
</template>
<script>
import draggable from 'vuedraggable'

export default {
  name: 'GlobalsEntry',
  components: { draggable },
  props: {
    entries: {
      type: Array,
      default: null
    },
    path: {
      type: Array,
      default: null
    },
    streamId: {
      type: String,
      default: null
    },
    remove:{
      type: Boolean,
      default: false
    }
  },
  data(){
    return {
      editTitle: false,
      mouseOver: false,
    }
  },
  data() {
    return {
      drag: false,
      valid: true,
      rules: {
        keys(index, entries) {
          return [
            (v) => !!v || 'Properties need to have a name!',
            (v) => {
              let filtered = entries.filter((_, i) => i != index)
              if (filtered.findIndex((e) => e.key === v) === -1) return true
              else return 'A property with this name already exists'
            }
          ]
        }
      }
    }
  },
  computed: {
    dragOptions() {
      return {
        animation: 150,
        disabled: false,
        ghostClass: 'ghost'
      }
    }
  },
  methods: {
    emitAddProp() {
      let field = {
        key: `placeholder ${~~(Math.random() * 100)}`,
        type: 'field',
        value: 'random stuff'
      }
      this.$emit('add-prop', { field: field, path: this.path })
    },
    emitRemoveAt(index) {
      this.$emit('remove-prop', { path: this.path, index: index })
    },
    emitFieldToObject(entry, index) {
      let obj = {
        key: entry.key,
        type: 'object',
        globals: [
          { key: `placeholder ${~~(Math.random() * 100)}`, type: 'field', value: entry.value }
        ]
      }
      this.$emit('field-to-object', { obj: obj, path: this.path, index: index })
    },
    emitObjectToField(entry, index) {
      let fields = entry.globals
      this.$emit('object-to-field', { fields: fields, path: this.path, index: index })
    },
<<<<<<< HEAD
    hoverEffect(event){
      console.log('mouse here')
=======
    updateKey(input, entry, index) {
      //?: issues with this not working consistently!! sometimes validation returns false positive?
      if (this.$refs.keyInput[index].validate()) entry.key = input
      else if (input) entry.key = input + ' 2'
>>>>>>> 3087dcf7
    }
  }
}
</script>
<style scoped>
.v-card {
  background-color: rgba(0, 0, 0, 0.1);
}

.v-card__title {
  font-weight: 500;
  font-size: large;
  letter-spacing: 1px;
  text-transform: uppercase;
}

.v-text-field {
  font-weight: 300;
}

<<<<<<< HEAD
.entry-key{
  font-weight: 500;
  position: relative;
  top: 0.6rem;
}

.entry-value{
}

.entry-delete{
  position: relative;
  top: -0.2rem;
=======
.entry-key {
  font-weight: 500;
  position: relative;
  top: 0.6rem;
>>>>>>> 3087dcf7
}

.dragArea {
  min-height: 50px;
}

.ghost {
  opacity: 0.5;
}

.flip-list-move {
  transition: transform 0.5s;
}
</style><|MERGE_RESOLUTION|>--- conflicted
+++ resolved
@@ -1,23 +1,41 @@
 <template>
   <v-container>
-<<<<<<< HEAD
-    <draggable :list="entries" class="dragArea pl-0" tag="ul" group="globals" @change="log">
-      <div v-for="(entry, index) in entries" :key="index">
-        <div v-if="!entry.globals">
+    <draggable
+      :list="entries"
+      class="dragArea"
+      tag="ul"
+      group="globals"
+      v-bind="dragOptions"
+      @start="drag = true"
+      @end="drag = false"
+    >
+      <div v-for="(entry, index) in entries" :key="entry.key">
+        <transition type="transition" :name="!drag ? 'flip-list' : null">
+          <div v-if="!entry.globals">
             <div class="d-flex align-center" @mouseover="hoverEffect">
               <v-btn v-if="remove" class="entry-delete mr-5" fab rounded x-small color="error" @click="emitRemoveAt(index)">
                 <v-icon>mdi-minus</v-icon>
               </v-btn>
-              <v-text-field class="entry-key mr-5" v-model="entry.key" hint="property name" filled dense rounded/>
+              <v-text-field
+                  ref="keyInput"
+                  :value="entry.key"
+                  :rules="rules.keys(index, entries)"
+                  class="entry-key mr-5"
+                  hint="property name"
+                  filled
+                  dense
+                  rounded
+                  @change="updateKey($event, entry, index)"
+                />
               <v-text-field class="entry-value mr-5" v-model="entry.value" hint="property value" />
               <v-btn v-if="!remove" icon small @click="emitFieldToObject(entry, index)">
                 <v-icon color="primary">mdi-cube-outline</v-icon>
               </v-btn>
             </div>
-        </div>
-        <v-card v-if="entry.globals" rounded="lg" class="pa-3 my-6" elevation="4">
-          <v-row align="center">
-            <v-col>
+          </div>
+          <v-card v-else rounded="lg" class="pa-3 my-6" elevation="4">
+            <v-row align="center">
+              <v-col>
                <v-card-title v-if="!editTitle" @mouseenter="mouseOver = true" @mouseleave="mouseOver = false">
                  {{ entry.key }}
                  <v-btn v-if="mouseOver" @click="editTitle = true" icon color="primary">
@@ -37,56 +55,6 @@
                 <v-icon color="primary">mdi-arrow-collapse-down</v-icon>
               </v-btn>
             </v-col>
-          </v-row>
-          <globals-entry :entries="entry.globals" :path="[...path, entry.key]" :remove="remove" v-on="$listeners" />
-        </v-card>
-=======
-    <draggable
-      :list="entries"
-      class="dragArea"
-      tag="ul"
-      group="globals"
-      v-bind="dragOptions"
-      @start="drag = true"
-      @end="drag = false"
-    >
-      <div v-for="(entry, index) in entries" :key="entry.key">
-        <transition type="transition" :name="!drag ? 'flip-list' : null">
-          <div v-if="!entry.globals">
-            <v-row align="center">
-              <v-col cols="12" sm="4">
-                <v-text-field
-                  ref="keyInput"
-                  :value="entry.key"
-                  :rules="rules.keys(index, entries)"
-                  class="entry-key"
-                  hint="property name"
-                  filled
-                  dense
-                  rounded
-                  @change="updateKey($event, entry, index)"
-                />
-              </v-col>
-              <v-col cols="12" sm="7">
-                <v-text-field v-model="entry.value" hint="property value" />
-              </v-col>
-              <v-col cols="12" sm="1">
-                <v-btn icon small @click="emitFieldToObject(entry, index)">
-                  <v-icon color="primary">mdi-cube-outline</v-icon>
-                </v-btn>
-              </v-col>
-            </v-row>
-          </div>
-          <v-card v-else rounded="lg" class="pa-3 my-6" elevation="4">
-            <v-row align="center">
-              <v-col>
-                <v-card-title>{{ entry.key }}</v-card-title>
-              </v-col>
-              <v-col cols="auto">
-                <v-btn icon small @click="emitObjectToField(entry, index)">
-                  <v-icon color="primary">mdi-compare-horizontal</v-icon>
-                </v-btn>
-              </v-col>
             </v-row>
             <globals-entry
               :entries="entry.globals"
@@ -95,7 +63,6 @@
             />
           </v-card>
         </transition>
->>>>>>> 3087dcf7
       </div>
     </draggable>
     <div
@@ -104,11 +71,7 @@
       class="btn-group list-group-item ml-6 mt-3"
       role="group"
       aria-label="Basic example"
-<<<<<<< HEAD
-      key="footer"
       v-if="!remove"
-=======
->>>>>>> 3087dcf7
     >
       <v-btn color="primary" rounded fab small @click="emitAddProp">
         <v-icon>mdi-plus</v-icon>
@@ -199,15 +162,12 @@
       let fields = entry.globals
       this.$emit('object-to-field', { fields: fields, path: this.path, index: index })
     },
-<<<<<<< HEAD
     hoverEffect(event){
       console.log('mouse here')
-=======
     updateKey(input, entry, index) {
       //?: issues with this not working consistently!! sometimes validation returns false positive?
       if (this.$refs.keyInput[index].validate()) entry.key = input
       else if (input) entry.key = input + ' 2'
->>>>>>> 3087dcf7
     }
   }
 }
@@ -228,7 +188,6 @@
   font-weight: 300;
 }
 
-<<<<<<< HEAD
 .entry-key{
   font-weight: 500;
   position: relative;
@@ -241,12 +200,6 @@
 .entry-delete{
   position: relative;
   top: -0.2rem;
-=======
-.entry-key {
-  font-weight: 500;
-  position: relative;
-  top: 0.6rem;
->>>>>>> 3087dcf7
 }
 
 .dragArea {
