--- conflicted
+++ resolved
@@ -20,66 +20,6 @@
             align="start"
           >
             <v-img
-<<<<<<< HEAD
-              class="white--text align-end mb-3"
-              height="200px"
-              src="@/assets/onboardingsplash.png"
-            ></v-img>
-            <v-card-title class="display-1 justify-center mb-5">
-              👋 Welcome to Speckle!
-            </v-card-title>
-            <v-card-subtitle class="subtitle-1 justify-center mb-5">
-              The Open Data Infrastructure for the Built Environment.
-            </v-card-subtitle>
-            <v-card-text class="body-1 text--primary">
-              <p>
-                Engineers, designers, hackers and entire organizations rely on us for
-                interoperability, automation and collaboration to deliver better
-                buildings, faster.
-                <br />
-                Please select your role:
-              </p>
-            </v-card-text>
-            <v-container fluid>
-              <v-row dense>
-                <v-col cols="5" offset="1">
-                  <v-hover>
-                    <v-card
-                      slot-scope="{ hover }"
-                      height="100%"
-                      :class="`pa-5 elevation-${hover ? 10 : 10}`"
-                      @click="nextUser"
-                    >
-                      <h1>👷‍♀️</h1>
-                      <v-card-title class="justify-center">
-                        Designer or Manager
-                      </v-card-title>
-                      <v-card-subtitle class="justify-center">
-                        Architect, engineer, BIM Manager, etc.
-                      </v-card-subtitle>
-                    </v-card>
-                  </v-hover>
-                </v-col>
-                <v-col cols="5" offset="0">
-                  <v-hover>
-                    <v-card
-                      slot-scope="{ hover }"
-                      height="100%"
-                      :class="`pa-5 elevation-${hover ? 10 : 10}`"
-                      @click="nextDev"
-                    >
-                      <h1>👩‍💻</h1>
-                      <v-card-title class="justify-center">Developer</v-card-title>
-                      <v-card-subtitle class="justify-center">
-                        Software engineer, computational designer, hacker
-                      </v-card-subtitle>
-                    </v-card>
-                  </v-hover>
-                </v-col>
-              </v-row>
-            </v-container>
-            <p class="my-7"><strong>Let us give you a quick tour! 🙋‍♂️</strong></p>
-=======
               class="align-start mb-3"
               src="@/assets/onboarding-1.png"
               :aspect-ratio="16 / 9"
@@ -107,49 +47,16 @@
                 </v-row>
               </v-card-text>
             </v-img>
->>>>>>> e2c43d22
-          </v-card>
-        </v-window-item>
-
-        <v-window-item>
-          <v-card
-            class="transparent elevation-0 text-center"
-            color="transparent"
-            align="start"
-          >
-            <v-img
-<<<<<<< HEAD
-              class="white--text align-end mb-3"
-              height="200px"
-              src="@/assets/onboarding_connectors_dev.png"
-            ></v-img>
-            <v-card-title class="display-1 justify-center mb-5">
-              🧰 Our toolkit
-            </v-card-title>
-            <v-card-subtitle class="subtitle-1 justify-center mb-5">
-              From AEC developers, for AEC developers
-            </v-card-subtitle>
-            <v-card-text class="body-1 text--primary">
-              <p>
-                Use our
-                <b>connectors, SDKs, APIs and tools</b>
-                to get in control of
-                <i>your data.</i>
-              </p>
-              <p>
-                Whether you are
-                <b>
-                  writing new integrations, custom workflows or creating brand new apps
-                </b>
-                on top of Speckle, our toolkit is here to take care of the low level
-                stuff, so that you can focus on the fun bits.
-              </p>
-              <p>
-                From user permission management, data extraction or 3d model online
-                visualization, we've got you covered!
-              </p>
-            </v-card-text>
-=======
+          </v-card>
+        </v-window-item>
+
+        <v-window-item>
+          <v-card
+            class="transparent elevation-0 text-center"
+            color="transparent"
+            align="start"
+          >
+            <v-img
               class="align-start mb-3"
               src="@/assets/onboarding-2.png"
               :aspect-ratio="16 / 9"
@@ -186,47 +93,16 @@
                 </v-row>
               </v-card-text>
             </v-img>
->>>>>>> e2c43d22
-          </v-card>
-        </v-window-item>
-
-        <v-window-item>
-          <v-card
-            class="transparent elevation-0 text-center"
-            color="transparent"
-            align="start"
-          >
-            <v-img
-<<<<<<< HEAD
-              class="white--text align-end mb-3"
-              height="200px"
-              src="@/assets/onboarding_connectors.png"
-            ></v-img>
-            <v-card-title class="display-1 justify-center mb-5">
-              🔌 Connectors
-            </v-card-title>
-            <v-card-subtitle class="subtitle-1 justify-center mb-5">
-              Say goodbye to files!
-            </v-card-subtitle>
-            <v-card-text class="body-1 text--primary">
-              <p></p>
-              <p>
-                <b>Connectors</b>
-                are plugins for design and analysis software, they let you
-                <b>exchange</b>
-                geometry and BIM data directly from the tools you use.
-              </p>
-              <p>
-                Install our connectors and you'll instantly be able to
-                <b>share your models and data</b>
-                with others or
-                <b>access it from the web,</b>
-                or
-                <b>load it into other supported software</b>
-                .
-              </p>
-            </v-card-text>
-=======
+          </v-card>
+        </v-window-item>
+
+        <v-window-item>
+          <v-card
+            class="transparent elevation-0 text-center"
+            color="transparent"
+            align="start"
+          >
+            <v-img
               class="align-start mb-3"
               src="@/assets/onboarding-3.png"
               :aspect-ratio="16 / 9"
@@ -268,45 +144,16 @@
                 </v-row>
               </v-card-text>
             </v-img>
->>>>>>> e2c43d22
-          </v-card>
-        </v-window-item>
-
-        <v-window-item>
-          <v-card
-            class="transparent elevation-0 text-center"
-            color="transparent"
-            align="start"
-          >
-            <v-img
-<<<<<<< HEAD
-              class="white--text align-end mb-3"
-              height="200px"
-              src="@/assets/onboarding_streams.png"
-            ></v-img>
-            <v-card-title class="display-1 justify-center mb-5">
-              🐙 Git & DevOps for AEC
-            </v-card-title>
-            <v-card-subtitle class="subtitle-1 justify-center mb-5">
-              Welcome to the future of the AEC industry!
-            </v-card-subtitle>
-            <v-card-text class="body-1 text--primary">
-              <p>
-                Speckle ships with a
-                <b>version control system,</b>
-                we're bringing the tech industry best practices to AEC. You'll soon also
-                be able to
-                <b>trigger custom workflows and pipelines</b>
-                directly from Speckle!
-              </p>
-              <p>
-                Also, Speckle talks
-                <i>data, not files!</i>
-                <br />
-                Store it where you want, and access it when you need 🔓
-              </p>
-            </v-card-text>
-=======
+          </v-card>
+        </v-window-item>
+
+        <v-window-item>
+          <v-card
+            class="transparent elevation-0 text-center"
+            color="transparent"
+            align="start"
+          >
+            <v-img
               class="align-start mb-3"
               src="@/assets/onboarding-4.png"
               :aspect-ratio="16 / 9"
@@ -337,50 +184,16 @@
                 </v-row>
               </v-card-text>
             </v-img>
->>>>>>> e2c43d22
-          </v-card>
-        </v-window-item>
-
-        <v-window-item>
-          <v-card
-            class="transparent elevation-0 text-center"
-            color="transparent"
-            align="start"
-          >
-            <v-img
-<<<<<<< HEAD
-              class="white--text align-end mb-3"
-              height="200px"
-              src="@/assets/onboarding_streams.png"
-            ></v-img>
-            <v-card-title class="display-1 justify-center mb-5">
-              🌊 Streams
-            </v-card-title>
-            <v-card-subtitle class="subtitle-1 justify-center mb-5">
-              A new way of working together
-            </v-card-subtitle>
-            <v-card-text class="body-1 text--primary">
-              <p>
-                <b>Streams</b>
-                are collections of data inside Speckle. You can see a stream as a
-                folder, a project or a repository.
-              </p>
-              <p>
-                Data in a stream is stored in
-                <b>commits,</b>
-                which are snapshots of data in time. Every time you send to Speckle from
-                a connector, a commit is created.
-              </p>
-              <p>
-                Commits can also be organized in
-                <b>branches,</b>
-                for instance, to have multiple design options or to store data by
-                discipline. The default branch is called
-                <i>main</i>
-                .
-              </p>
-            </v-card-text>
-=======
+          </v-card>
+        </v-window-item>
+
+        <v-window-item>
+          <v-card
+            class="transparent elevation-0 text-center"
+            color="transparent"
+            align="start"
+          >
+            <v-img
               class="align-start mb-3"
               src="@/assets/onboarding-5.png"
               :aspect-ratio="16 / 9"
@@ -410,67 +223,10 @@
                 </v-row>
               </v-card-text>
             </v-img>
->>>>>>> e2c43d22
-          </v-card>
-        </v-window-item>
-
-        <v-window-item>
-          <v-card class="transparent elevation-0 text-center" color="transparent">
-            <v-card-title class="display-1 justify-center my-5">
-<<<<<<< HEAD
-              🏃‍♀️ Start Hacking!
-=======
-              🏃‍♀️ Get Started!
->>>>>>> e2c43d22
-            </v-card-title>
-            <v-card-subtitle class="subtitle-1 justify-center mb-5">
-              Time to make the most of
-              <b>your</b>
-              data!
-            </v-card-subtitle>
-            <v-card-text class="body-1 text--primary">
-              <p>
-<<<<<<< HEAD
-                You can now start developing with Speckle and create your connectors,
-                apps or custom workflows.
-              </p>
-              <p>
-                We have put together a series of resources that you might find useful:
-              </p>
-            </v-card-text>
-            <v-container fluid>
-              <v-row dense>
-                <v-col v-for="(tutorial, i) in tutorialsDev" :key="i" cols="6">
-                  <v-hover>
-                    <v-card
-                      slot-scope="{ hover }"
-                      :class="`elevation-${hover ? 10 : 0}`"
-                      :href="tutorial.link"
-                      target="_blank"
-                    >
-                      <v-img
-                        class="white--text align-end"
-                        height="150"
-                        gradient="to bottom, rgba(36,100,235,.2), rgba(36,100,235,.7)"
-                        :src="require('@/assets/' + tutorial.image)"
-                      >
-                        <v-card-title class="justify-center">
-                          {{ tutorial.title }}
-                        </v-card-title>
-                      </v-img>
-                    </v-card>
-                  </v-hover>
-                </v-col>
-              </v-row>
-            </v-container>
-
-            <v-btn elevation="10" class="my-4" rounded color="primary" @click="finish">
-              <!-- <v-icon small class="mr-4">mdi-download</v-icon> -->
-              Finish & go to the web app
-            </v-btn>
-          </v-card>
-        </v-window-item>
-        <v-window-item v-else>
+          </v-card>
+        </v-window-item>
+
+        <v-window-item>
           <v-card class="transparent elevation-0 text-center" color="transparent">
             <v-card-title class="display-1 justify-center my-5">
               🏃‍♀️ Get Started!
@@ -486,12 +242,6 @@
                 interoperaility or collaboration using Speckle!
               </p>
               <p>
-=======
-                You can now start creating your own workflows for automation,
-                interoperaility or collaboration using Speckle!
-              </p>
-              <p>
->>>>>>> e2c43d22
                 We have put together a series of tutorials that you might find useful:
               </p>
             </v-card-text>
