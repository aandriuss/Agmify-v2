--- conflicted
+++ resolved
@@ -58,11 +58,7 @@
 }
 
 export function parseUrlParameters(resourceGetParam: string) {
-<<<<<<< HEAD
-  // if (!resourceGetParam) return []
-=======
   if (!resourceGetParam?.length) return []
->>>>>>> 12b6a167
   const parts = resourceGetParam.toLowerCase().split(',').sort()
   const resources: ViewerResource[] = []
   for (const part of parts) {
