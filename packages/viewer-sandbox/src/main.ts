import {
  DefaultViewerParams,
  SelectionEvent,
  ViewerEvent,
  Viewer,
  CameraController
} from '@speckle/viewer'

import './style.css'
import Sandbox from './Sandbox'
import {
  SelectionExtension,
  MeasurementsExtension,
  ExplodeExtension,
  DiffExtension,
  FilteringExtension
} from '@speckle/viewer'
import { SectionTool } from '@speckle/viewer'
import { SectionOutlines } from '@speckle/viewer'

const createViewer = async (containerName: string, stream: string) => {
  const container = document.querySelector<HTMLElement>(containerName)

  const controlsContainer = document.querySelector<HTMLElement>(
    `${containerName}-controls`
  )
  if (!container) {
    throw new Error("Couldn't find #app container!")
  }
  if (!controlsContainer) {
    throw new Error("Couldn't find #app controls container!")
  }

  // Viewer setup
  const params = DefaultViewerParams
  params.showStats = true
  params.verbose = true

  const multiSelectList: SelectionEvent[] = []
  const viewer: Viewer = new Viewer(container, params)
  await viewer.init()

  const cameraController = viewer.createExtension(CameraController)
  const selection = viewer.createExtension(SelectionExtension)
  const sections = viewer.createExtension(SectionTool)
  const sectionOutlines = viewer.createExtension(SectionOutlines)
  const measurements = viewer.createExtension(MeasurementsExtension)
  const filtering = viewer.createExtension(FilteringExtension)
  const explode = viewer.createExtension(ExplodeExtension)
  const diff = viewer.createExtension(DiffExtension)
  // const boxSelect = viewer.createExtension(BoxSelection)
  // const rotateCamera = viewer.createExtension(RotateCamera)
  cameraController // use it
  selection // use it
  sections // use it
  sectionOutlines // use it
  measurements // use it
  filtering // use it
  explode // use it
  diff // use it
  // rotateCamera // use it
  // boxSelect // use it

  const sandbox = new Sandbox(controlsContainer, viewer, multiSelectList)

  window.addEventListener('load', () => {
    viewer.resize()
  })

  viewer.on(ViewerEvent.ObjectClicked, (event: SelectionEvent | null) => {
    // eslint-disable-next-line @typescript-eslint/no-unsafe-member-access
    if (event) console.log(event.hits[0].node.model.id)
  })

  viewer.on(ViewerEvent.LoadComplete, async () => {
    console.warn(viewer.getRenderer().renderingStats)
    Object.assign(sandbox.sceneParams.worldSize, viewer.World.worldSize)
    Object.assign(sandbox.sceneParams.worldOrigin, viewer.World.worldOrigin)
    sandbox.refresh()
  })

  viewer.on(ViewerEvent.UnloadComplete, () => {
    Object.assign(sandbox.sceneParams.worldSize, viewer.World.worldSize)
    Object.assign(sandbox.sceneParams.worldOrigin, viewer.World.worldOrigin)
    sandbox.refresh()
  })
  viewer.on(ViewerEvent.UnloadAllComplete, () => {
    Object.assign(sandbox.sceneParams.worldSize, viewer.World.worldSize)
    Object.assign(sandbox.sceneParams.worldOrigin, viewer.World.worldOrigin)
    sandbox.refresh()
  })

  sandbox.makeGenericUI()
  sandbox.makeSceneUI()
  sandbox.makeFilteringUI()
  sandbox.makeBatchesUI()
  sandbox.makeDiffUI()
  sandbox.makeMeasurementsUI()

  await sandbox.loadUrl(stream)
}

const getStream = () => {
  return (
    // prettier-ignore
    // 'https://app.speckle.systems/streams/da9e320dad/commits/5388ef24b8?c=%5B-7.66134,10.82932,6.41935,-0.07739,-13.88552,1.8697,0,1%5D'
    // Revit sample house (good for bim-like stuff with many display meshes)
<<<<<<< HEAD
    // 'https://app.speckle.systems/streams/da9e320dad/commits/5388ef24b8'
    // 'https://latest.speckle.systems/streams/c1faab5c62/commits/ab1a1ab2b6'
    // 'https://app.speckle.systems/streams/da9e320dad/commits/5388ef24b8'
    // 'https://latest.speckle.systems/streams/58b5648c4d/commits/60371ecb2d'
=======
    'https://speckle.xyz/streams/da9e320dad/commits/5388ef24b8'
    // 'https://latest.speckle.dev/streams/c1faab5c62/commits/ab1a1ab2b6'
    // 'https://speckle.xyz/streams/da9e320dad/commits/5388ef24b8'
    // 'https://latest.speckle.dev/streams/58b5648c4d/commits/60371ecb2d'
>>>>>>> cd15c595
    // 'Super' heavy revit shit
    // 'https://app.speckle.systems/streams/e6f9156405/commits/0694d53bb5'
    // IFC building (good for a tree based structure)
    // 'https://latest.speckle.systems/streams/92b620fb17/commits/2ebd336223'
    // IFC story, a subtree of the above
    // 'https://latest.speckle.systems/streams/92b620fb17/objects/8247bbc53865b0e0cb5ee4e252e66216'
    // Izzy's garden
    // 'https://latest.speckle.systems/streams/c43ac05d04/commits/ec724cfbeb'
    // Small scale lines
    // 'https://app.speckle.systems/streams/638d3b1f83/commits/6025e2b546?c=%5B2.18058,-0.20814,9.67642,3.85491,5.05364,0,0,1%5D'
    // 'https://latest.speckle.systems/streams/3ed8357f29/commits/d10f2af1ce'
    // 'https://latest.speckle.systems/streams/444bfbd6e4/commits/e22f696b08'
    // 'https://latest.speckle.systems/streams/92b620fb17/commits/af6098915b?c=%5B0.02144,-0.0377,0.05554,0.00566,0.00236,0,0,1%5D'
    // AutoCAD OLD
    // 'https://latest.speckle.systems/streams/3ed8357f29/commits/d10f2af1ce'
    // AutoCAD NEW
    // 'https://latest.speckle.systems/streams/3ed8357f29/commits/46905429f6'
    //Blizzard world
    // 'https://latest.speckle.systems/streams/0c6ad366c4/commits/aa1c393aec'
    //Car
    // 'https://latest.speckle.systems/streams/17d2e25a97/commits/6b6cf3d43e'
    // Jonathon's
    // 'https://latest.speckle.systems/streams/501258ee5f/commits/f885570011'
    // Alex's cube
    // 'https://latest.speckle.systems/streams/46e3e0e1ec/commits/a6392c19d6?c=%5B6.85874,2.9754,0.79022,0,0,0,0,1%5D'
    // Groups of groups
    // 'https://app.speckle.systems/streams/1ce562e99a/commits/6fa28a5a0f'
    // Arc flowers
    // 'https://latest.speckle.systems/streams/9e6c4343ba/commits/037e382aa2'
    // Car lines
    // 'https://app.speckle.systems/streams/638d3b1f83/commits/6025e2b546?c=%5B2.18058,-0.20814,9.67642,3.85491,5.05364,0,0,1%5D'
    // Arc and lines
    // ' https://app.speckle.systems/streams/99abc74dd4/commits/b32fdcf171?c=%5B198440.6051,6522070.21462,19199.49584,176653.24219,6523663.5,0,0,1%5D'
    // AUTOCAD test stream
    // 'https://latest.speckle.systems/streams/3ed8357f29/commits/b49bfc73ea'
    // REVIT test stream
    // 'https://latest.speckle.systems/streams/c544db35f5/commits/7c29374369'
    // Arcs
    // 'https://latest.speckle.systems/streams/0c6ad366c4/commits/912d83412e'
    // Freezers
    // 'https://app.speckle.systems/streams/f0532359ac/commits/98678e2a3d?c=%5B2455.15367,2689.87156,4366.68444,205.422,-149.41199,148.749,0,1%5D'
    //Gergo's house
    // 'https://latest.speckle.systems/streams/c1faab5c62/commits/78bdd8eb76'
    // Point cloud
    // 'https://latest.speckle.systems/streams/2d19273d31/commits/9ceb423feb'
    // 'https://latest.speckle.systems/streams/7707df6cae/commits/02bdf09092'
    // 'https://latest.speckle.systems/streams/ca0378725b/commits/fbae00db5a'
    // Luis sphere
    // 'https://app.speckle.systems/streams/b85d53c3b4/commits/b47f21b707'
    // Crankshaft
    // 'https://app.speckle.systems/streams/c239718aff/commits/b3a8cfb97d'
    // Building AO params
    // 'https://latest.speckle.systems/streams/0dd74866d0/commits/317e210afa'
    // Murder Cube
    // 'https://latest.speckle.systems/streams/c1faab5c62/commits/7f0c4d2fc1/'
    // Classroom
    // 'https://app.speckle.systems/streams/0208ffb67b/commits/a980292728'
    // 'https://latest.speckle.systems/streams/4658eb53b9/commits/328bd99997'
    // 'https://latest.speckle.systems/streams/83e18d886f/commits/532bd6be3e'
    // 'https://latest.speckle.systems/streams/1c2b3db9fb/commits/f12861736e'
    // 'https://latest.speckle.systems/streams/1c2b3db9fb/commits/1015d417ea'
    // Jedd's views
    // 'https://latest.speckle.systems/streams/c1faab5c62/commits/e6632fe057'
    // 'https://latest.speckle.systems/streams/7d051a6449/commits/7632757a33'
    // 'https://latest.speckle.systems/streams/4658eb53b9/commits/d8ec9cccf7'
    // MEPs (whatever they are)
    // 'https://latest.speckle.systems/streams/85bc4f61c6/commits/8575fe2978'
    // Alex cubes
    // 'https://latest.speckle.systems/streams/4658eb53b9/commits/d8ec9cccf7'
    // Alex more cubes
    // 'https://latest.speckle.systems/streams/4658eb53b9/commits/31a8d5ff2b'
    // Tekla
    // 'https://latest.speckle.systems/streams/caec6d6676/commits/588c731104'
    // Purple market square
    // 'https://latest.speckle.systems/streams/4ed51ed832/commits/5a313ac116'
    // Sum building
    // 'https://latest.speckle.systems/streams/92b620fb17/commits/4ea2759162'
    // Boat
    // 'https://latest.speckle.systems/streams/92b620fb17/commits/ba5df427db'
    // 'https://latest.speckle.systems/streams/92b620fb17/commits/c9ebe49824'
    // Dim's dome
    // 'https://latest.speckle.systems/streams/92b620fb17/commits/158d4e8bec'
    // Engines 'n Shit
    // 'https://latest.speckle.systems/streams/92b620fb17/commits/80b25e6e6c'
    // Dim's tower
    // 'https://latest.speckle.systems/streams/92b620fb17/commits/7fd3ec04c0'
    //COD
    // 'https://latest.speckle.systems/streams/d3c83b47bf/commits/5f76b7ef3d?overlay=34577a1a92,571d460754,4c39b56c32,a62dd3a5da&c=%5B2046.38919,1074.97765,125.18054,2088.91862,1025.71927,94.66317,0,1%5D'
    // 'https://latest.speckle.systems/streams/4658eb53b9/commits/0feb23d263'
    // Jonathon's not loading
    // 'https://app.speckle.systems/streams/ca99defd4b/commits/589b265c99'
    // Jonathon's 3070
    // 'https://app.speckle.systems/streams/7ce9010d71/commits/d29e56fe75'
    // Filter issue
    // 'https://app.speckle.systems/streams/f95d8deb90/commits/30f31becb6'
    // Transparent
    // 'https://latest.speckle.systems/streams/b5cc4e967c/objects/20343e0e8d469613a9d407499a6c38b1'
    // dark
    // 'https://latest.speckle.systems/streams/b5cc4e967c/commits/efdf3e2728?c=%5B-59.16128,-41.76491,-4.77376,-4.08052,-12.63558,-4.77376,0,1%5D'
    // 'https://latest.speckle.systems/streams/92b620fb17/commits/b4366a7086?filter=%7B%7D&c=%5B-31.02357,37.60008,96.58899,11.01564,7.40652,66.0411,0,1%5D)'
    // double
    // 'https://latest.speckle.systems/streams/92b620fb17/commits/b4366a7086?overlay=c009dbe144&filter=%7B%7D&c=%5B-104.70053,-98.80617,67.44669,6.53096,1.8739,38.584,0,1%5D'
    // 'https://latest.speckle.systems/streams/c43ac05d04/commits/ec724cfbeb',
    // 'https://latest.speckle.systems/streams/efd2c6a31d/commits/4b495e1901'
    // 'https://latest.speckle.systems/streams/efd2c6a31d/commits/4b495e1901'
    // tekla 2
    // 'https://app.speckle.systems/streams/be4813ccd2/commits/da85000921?c=%5B-1.12295,-2.60901,6.12402,4.77979,0.555,3.63346,0,1%5D'
    // 'https://latest.speckle.systems/streams/85bc4f61c6/commits/bb7b718a1a'

    // large meshes
    // 'https://app.speckle.systems/streams/48e6e33aa6/commits/2cf892f1b0'
    // large lines
    // 'https://latest.speckle.systems/streams/444bfbd6e4/commits/8f297ad0cd'
    // 'https://latest.speckle.systems/streams/c1faab5c62/commits/6b1b1195c4'
    // 'https://latest.speckle.systems/streams/c1faab5c62/commits/cef1e7527b'
    // large lines
    // 'https://latest.speckle.systems/streams/c1faab5c62/commits/49dad07ae2'
    // Instances Rhino
    // 'https://latest.speckle.systems/streams/f92e060177/commits/1fff853107'
    // Instances Revit
    // 'https://latest.speckle.systems/streams/f92e060177/commits/92858681b7'
    // 'https://latest.speckle.systems/streams/f92e060177/commits/655771674e'
    // 'https://latest.speckle.systems/streams/f92e060177/commits/00dbbf4509'
    // 'https://latest.speckle.systems/streams/f92e060177/commits/46fd255010'
    // 'https://latest.speckle.systems/streams/f92e060177/commits/038a587267'
    // 'https://latest.speckle.systems/streams/3f895e614f/commits/8a3e424997'
    // 'https://latest.speckle.systems/streams/f92e060177/commits/f51ee777d5'
    // 'https://latest.speckle.systems/streams/f92e060177/commits/bbd821e3a1'
    // Big curves
    // 'https://latest.speckle.systems/streams/c1faab5c62/commits/49dad07ae2'
    // 'https://app.speckle.systems/streams/7ce9010d71/commits/afda4ffdf8'
    // Jonathon's lines
    // 'https://app.speckle.systems/streams/7ce9010d71/commits/8cd9e7e4fc'
    // 'https://app.speckle.systems/streams/7ce9010d71/objects/f46f95746975591c18b0b854dab5b570 '
    // 'https://app.speckle.systems/streams/813b728084/commits/e2f5ac9775'
    // Overlayhs
    // 'https://latest.speckle.systems/streams/85b9f0b9f5/commits/cdfbf3e036?overlay=71f61af444,00fe449457,53a6692b79'
    //'Rafinery'
    // 'https://app.speckle.systems/streams/b7cac6a6df/commits/2e42381302'
    // 'https://app.speckle.systems/streams/7ce9010d71/commits/b8bbfd0c05?c=%5B-4.50925,11.1348,5.38124,-0.23829,0.68512,-0.09006,0,1%5D'

    // Lines with numeric filter
    // 'https://app.speckle.systems/streams/16a7ca997a/commits/91d82f4ea1'

    // Type inheritence
    // 'https://app.speckle.systems/streams/4063469c0b/objects/ce831723f2a3a56a30dfbca54a53c90f'
    // Sum groups
    // 'https://latest.speckle.systems/streams/58b5648c4d/commits/7e2afe5535'
    // 'https://latest.speckle.systems/streams/58b5648c4d/objects/608bc2d53de17e3fd3a6ca9ef525ca79'

    // 'https://latest.speckle.systems/streams/92b620fb17/commits/4da17d07da'
    // 'https://latest.speckle.systems/streams/92b620fb17/commits/e2db7d277b'
    // Bunch a points
    // 'https://latest.speckle.systems/streams/92b620fb17/commits/0dee6dbd98'
    // 'https://latest.speckle.systems/streams/92b620fb17/commits/f9063fe647'
    // 'https://app.speckle.systems/streams/be0f962efb/objects/37639741c363a123100eda8044f2fe3f'
    // 'https://latest.speckle.systems/streams/92b620fb17/objects/a4e2fad01e69cd886ecbfedf221f5301'
    // 'https://latest.speckle.systems/streams/3f895e614f/commits/7e16d2ab71'
    // 'https://latest.speckle.systems/streams/55cc1cbf0a/commits/aa72674507'
    // 'https://latest.speckle.systems/streams/55cc1cbf0a/objects/44aa4bad23591f90484a9a63814b9dc9'
    // 'https://latest.speckle.systems/streams/55cc1cbf0a/objects/3a21694b533826cf551d4e2ff9963397'
    // 'https://latest.speckle.systems/streams/55cc1cbf0a/commits/a7f74b6524'
    // 'https://latest.speckle.systems/streams/c1faab5c62/objects/d3466547df9df86397eb4dff7ac9713f'
    // 'https://latest.speckle.systems/streams/c1faab5c62/commits/140c443886'
    // 'https://latest.speckle.systems/streams/e258b0e8db/commits/108971810d'
    // 'https://latest.speckle.systems/streams/e258b0e8db/objects/3fcd63d80cf791c3f554a795846e62f6'
    // 'https://latest.speckle.systems/streams/55cc1cbf0a/objects/d7ae178fb6a7b1f599a177486e14f9a6'
    // 'https://latest.speckle.systems/streams/e258b0e8db/objects/3fcd63d80cf791c3f554a795846e62f6'
    // 'https://latest.speckle.systems/streams/92b620fb17/commits/6adbcfa8dc'
    // 'https://latest.speckle.systems/streams/b68abcbf2e/commits/4e94ecad62'
    // Big ass mafa'
    // 'https://app.speckle.systems/streams/88307505eb/objects/a232d760059046b81ff97e6c4530c985'
    // Airport
    // 'https://latest.speckle.systems/streams/92b620fb17/commits/dfb9ca025d'
    // 'https://latest.speckle.systems/streams/92b620fb17/objects/cf8838025d9963b342b09da8de0f8b6b'
    // 'Blocks with elements
    // 'https://latest.speckle.systems/streams/e258b0e8db/commits/00e165cc1c'
    // 'https://latest.speckle.systems/streams/e258b0e8db/commits/e48cf53add'
    // 'https://latest.speckle.systems/streams/e258b0e8db/commits/c19577c7d6?c=%5B15.88776,-8.2182,12.17095,18.64059,1.48552,0.6025,0,1%5D'
    // 'https://app.speckle.systems/streams/46caea9b53/commits/71938adcd1'
    // 'https://app.speckle.systems/streams/2f9f2f3021/commits/75bd13f513'
    // 'https://app.speckle.systems/streams/0a2f096caf/commits/eee0e4436f?overlay=72828bce0d&c=%5B14.04465,-332.88372,258.40392,53.09575,31.13694,126.39999,0,1%5D&filter=%7B%22propertyInfoKey%22%3A%22level.name%22%7D'
    // 'Bilal's tests
    // 'https://latest.speckle.systems/streams/97750296c2/commits/5386a0af02' // 700k+ objects 30kk tris
    // 'https://latest.speckle.systems/streams/97750296c2/commits/2a6fd781f2' // NEW

    // 'https://latest.speckle.systems/streams/97750296c2/commits/48f0567a88' // 1015849 objects
    // 'https://latest.speckle.systems/streams/97750296c2/commits/aec0841f7e' // 11k objects
    // 'https://latest.speckle.systems/streams/97750296c2/commits/96ffc3c786' // 92209 objects
    // 'https://latest.speckle.systems/streams/97750296c2/commits/92115d3789' // 390974 objects 19kk tris
    // 'https://latest.speckle.systems/streams/97750296c2/commits/a3c8388d89' // 145593 objects 100kk tris o_0
    // 'https://latest.speckle.systems/streams/97750296c2/commits/2584ad524d' // 22888 objects
    // 'https://latest.speckle.systems/streams/97750296c2/commits/2bb21d31d6' // 619129 objects
    // 'https://latest.speckle.systems/streams/97750296c2/commits/7cfb96a6b0' // 84452 objects
    // 'https://latest.speckle.systems/streams/97750296c2/commits/92a7c35b8b' // 121395 objects
    // 'https://latest.speckle.systems/streams/97750296c2/commits/2f5803a19e' // 47696 objects

    // Alex facade
    // 'https://latest.speckle.systems/streams/0cf9e393c4/commits/f4e11a8b01'
    // 'https://latest.speckle.systems/streams/0cf9e393c4/commits/3c5cb3f539'
    // 'https://latest.speckle.systems/streams/0cf9e393c4/commits/13729601f3'

    // Weird IFC
    // 'https://app.speckle.systems/streams/25d8a162af/commits/6c842a713c'
    // 'https://app.speckle.systems/streams/25d8a162af/commits/6c842a713c'
    // 'https://app.speckle.systems/streams/76e3acde68/commits/0ea3d47e6c'
    // Point cloud
    // 'https://app.speckle.systems/streams/b920636274/commits/8df6496749'
    // 'https://multiconsult.speckle.xyz/streams/9721fe797c/objects/ff5d939a8c26bde092152d5b4a0c945d'
    // 'https://app.speckle.systems/streams/87a2be92c7/objects/803c3c413b133ee9a6631160ccb194c9'
    // 'https://latest.speckle.systems/streams/1422d91a81/commits/480d88ba68'
    // 'https://latest.speckle.systems/streams/92b620fb17/commits/14085847b0'
    // 'https://latest.speckle.systems/streams/e258b0e8db/commits/eb6ad592f1'
    // 'https://latest.speckle.systems/streams/c1faab5c62/commits/8c9d3eefa2'
    // 'https://latest.speckle.systems/streams/c1faab5c62/commits/7589880b8e'
    // 'https://latest.speckle.systems/streams/c1faab5c62/commits/d721ab8df4'
    // Big ass tower
    // 'https://latest.speckle.systems/streams/0cf9e393c4/commits/cef3f40be2'
    // 'https://latest.speckle.systems/streams/0cf9e393c4/commits/f4e11a8b01'

    // Far away instances
    // 'https://latest.speckle.systems/streams/ee5346d3e1/commits/576310a6d5'
    // 'https://latest.speckle.systems/streams/ee5346d3e1/commits/489d42ca8c'
    // 'https://latest.speckle.systems/streams/97750296c2/objects/11a7752e40b4ef0620affc55ce9fdf5a'
    // 'https://app.speckle.systems/streams/0ed2cdc8eb/commits/350c4e1a4d'

    // 'https://latest.speckle.systems/streams/92b620fb17/objects/7118603b197c00944f53be650ce721ec'

    // Blender Mega Test Stream
    // 'https://latest.speckle.systems/streams/c1faab5c62/commits/2ecb757577'
    // 'https://latest.speckle.systems/streams/c1faab5c62/commits/3deaea94af'
    // Text and Dimensions
    // 'https://latest.speckle.systems/streams/3f895e614f/commits/fbc78286c9'
    // 'https://latest.speckle.systems/streams/55cc1cbf0a/commits/aa72674507'

    // 'https://latest.speckle.systems/streams/55cc1cbf0a/commits/a7f74b6524'
    // 'https://latest.speckle.systems/streams/85e05b8c72/commits/53f4328211'
    // 'https://latest.speckle.systems/streams/aea12cab71/commits/787ade768e'

    // 'https://latest.speckle.systems/streams/e9285828d7/commits/9b80b7a70c'
    // 'https://app.speckle.systems/streams/b85d53c3b4/commits/be26146460'
    // Germany
    // 'https://latest.speckle.systems/streams/7117052f4e/commits/a646bf659e'
    // 'https://latest.speckle.systems/streams/aea12cab71/commits/787ade768e'
    // 'https://app.speckle.systems/streams/a29e5c7772/commits/a8cfae2645'
    // 'https://latest.speckle.systems/streams/9d71f041b2/commits/01279333e5'
    // 'https://latest.speckle.systems/streams/65c512f4ea/commits/cc2490830a'
    // 'https://latest.speckle.systems/streams/65c512f4ea/objects/882497528d1fa06660c28c1fd6aa15e0'
    // 'https://app.speckle.systems/streams/b4086833f8/commits/94df4c6d16'

    // Rebar
    // 'https://app.speckle.systems/streams/b4086833f8/commits/94df4c6d16?overlay=c5b9c260ea,e3dc287d61,eaedd7d0a5,7f126ce0dd,02fee34ce3,9bda31611f,110282c4db,533c311e29,bf6814d779,1ba52affcf,cc4e75125e,3fd628e4e3'
    // Nice towers
    // 'https://latest.speckle.systems/streams/f4efe4bd7f/objects/5083dffc2ce54ce64c1fc4fab48ca877'
    //
    // 'https://app.speckle.systems/streams/7b253e5c4c/commits/025fcbb9cf'
    // BIG railway
    // 'https://latest.speckle.systems/streams/a64b432b34/commits/cf7725e404'
    // 'https://latest.speckle.systems/streams/a64b432b34/objects/1806cb8082a4202b01d97601b6e19af8'
    // 'https://latest.speckle.systems/streams/a64b432b34/objects/a7ab2388948594e89f838f3026b89839'
    // 'https://latest.speckle.systems/streams/a64b432b34/commits/99d809460a'
    // Bunch a doors
    // 'https://latest.speckle.systems/streams/a64b432b34/commits/c184ba7d88'
    // 'https://app.speckle.systems/streams/8f73d360e7/commits/2cb768cecd'
    // Tiny cube
    // 'https://app.speckle.systems/streams/8f73d360e7/commits/2cb768cecd'
    // Shiny
    // 'https://latest.speckle.systems/projects/e8b81c24f5/models/759186b9ec'
    // 'https://latest.speckle.systems/projects/c1faab5c62/models/c8ca2dcbe2@f79f9fe600'
    // 'https://app.speckle.systems/projects/7591c56179/models/0185a7c62e'
    // 'https://app.speckle.systems/projects/24c98619ac/models/38639656b8'
    // 'https://app.speckle.systems/projects/96c43c61a6/models/fd12973e73'
    // 'https://latest.speckle.systems/projects/2099ac4b5f/models/5d6eb30c16'
    // Points with display style
    // 'https://latest.speckle.systems/projects/7117052f4e/models/95c27a604d@1fa0e17f84'
    // Sum fucking pipes
    // 'https://app.speckle.systems/projects/122448a81e/models/f21aff1f4a'
    // Thin plane
    // 'https://app.speckle.systems/projects/20f72acc58/models/2cf8a736f8'
    // Rhino sRGB vertex colors
    // 'https://app.speckle.systems/projects/47bbaf594f/models/ef78e94f72'
    // 'https://app.speckle.systems/projects/47bbaf594f/models/de52414725f8937b1f0e2f550ef9ca52'
    // qGIS sRGB vertex colors
    // 'https://latest.speckle.systems/projects/5a6609a4b9/models/10f4931e8c'
  )
}

const container0 = document.querySelector<HTMLElement>('#renderer')
if (!container0) {
  throw new Error("Couldn't find app container!")
}

void createViewer('#renderer', getStream())<|MERGE_RESOLUTION|>--- conflicted
+++ resolved
@@ -105,17 +105,10 @@
     // prettier-ignore
     // 'https://app.speckle.systems/streams/da9e320dad/commits/5388ef24b8?c=%5B-7.66134,10.82932,6.41935,-0.07739,-13.88552,1.8697,0,1%5D'
     // Revit sample house (good for bim-like stuff with many display meshes)
-<<<<<<< HEAD
-    // 'https://app.speckle.systems/streams/da9e320dad/commits/5388ef24b8'
+    'https://app.speckle.systems/streams/da9e320dad/commits/5388ef24b8'
     // 'https://latest.speckle.systems/streams/c1faab5c62/commits/ab1a1ab2b6'
     // 'https://app.speckle.systems/streams/da9e320dad/commits/5388ef24b8'
     // 'https://latest.speckle.systems/streams/58b5648c4d/commits/60371ecb2d'
-=======
-    'https://speckle.xyz/streams/da9e320dad/commits/5388ef24b8'
-    // 'https://latest.speckle.dev/streams/c1faab5c62/commits/ab1a1ab2b6'
-    // 'https://speckle.xyz/streams/da9e320dad/commits/5388ef24b8'
-    // 'https://latest.speckle.dev/streams/58b5648c4d/commits/60371ecb2d'
->>>>>>> cd15c595
     // 'Super' heavy revit shit
     // 'https://app.speckle.systems/streams/e6f9156405/commits/0694d53bb5'
     // IFC building (good for a tree based structure)
