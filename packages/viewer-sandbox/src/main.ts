/* eslint-disable @typescript-eslint/ban-ts-comment */
/* eslint-disable @typescript-eslint/no-unused-vars */
import {
  DefaultViewerParams,
  SelectionEvent,
  ViewerEvent,
  DebugViewer,
  Viewer
} from '@speckle/viewer'

import './style.css'
import Sandbox from './Sandbox'
import {
  SelectionExtension,
  CameraController,
  SectionTool,
  SectionOutlines,
  MeasurementsExtension,
  ExplodeExtension,
  DiffExtension,
  FilteringExtension,
  SpeckleType
} from '@speckle/viewer'
<<<<<<< HEAD
import { TreeNode } from '@speckle/viewer'
=======
import { bindFoldable } from '@tweakpane/core'
import { BoxSelection } from './BoxSelection'
>>>>>>> 0b96753f

const createViewer = async (containerName: string, stream: string) => {
  const container = document.querySelector<HTMLElement>(containerName)

  const controlsContainer = document.querySelector<HTMLElement>(
    `${containerName}-controls`
  )
  if (!container) {
    throw new Error("Couldn't find #app container!")
  }
  if (!controlsContainer) {
    throw new Error("Couldn't find #app controls container!")
  }

  // Viewer setup
  const params = DefaultViewerParams
  params.showStats = true
  params.verbose = true

  const multiSelectList: SelectionEvent[] = []
  const viewer: Viewer = new DebugViewer(container, params)
  await viewer.init()

  const cameraController = viewer.createExtension(CameraController)
  const selection = viewer.createExtension(SelectionExtension)
  const sections = viewer.createExtension(SectionTool)
  const sectionOutlines = viewer.createExtension(SectionOutlines)
  const measurements = viewer.createExtension(MeasurementsExtension)
  const filtering = viewer.createExtension(FilteringExtension)
  const explode = viewer.createExtension(ExplodeExtension)
  const diff = viewer.createExtension(DiffExtension)
  const boxSelect = viewer.createExtension(BoxSelection)
  // const rotateCamera = viewer.createExtension(RotateCamera)
  cameraController // use it
  selection // use it
  sections // use it
  sectionOutlines // use it
  measurements // use it
  filtering // use it
  explode // use it
  diff // use it
  // rotateCamera // use it
  boxSelect // use it

  const sandbox = new Sandbox(controlsContainer, viewer as DebugViewer, multiSelectList)

  window.addEventListener('load', () => {
    viewer.resize()
  })

  viewer.on(
    ViewerEvent.LoadProgress,
    (a: { progress: number; id: string; url: string }) => {
      if (a.progress >= 1) {
        viewer.resize()
      }
    }
  )

  viewer.on(ViewerEvent.LoadComplete, async () => {
    console.warn(viewer.getRenderer().renderingStats)
    Object.assign(sandbox.sceneParams.worldSize, viewer.World.worldSize)
    Object.assign(sandbox.sceneParams.worldOrigin, viewer.World.worldOrigin)
    const categories = {}
    //@ts-ignore
    await viewer.getWorldTree().walkAsync((node) => {
      //@ts-ignore
      if (!categories[node.model.raw.speckle_type]) {
        //@ts-ignore
        categories[node.model.raw.speckle_type] = 0
      }
      //@ts-ignore
      categories[node.model.raw.speckle_type]++
      return true
    })
    console.log(categories)

    sandbox.refresh()
  })

  viewer.on(ViewerEvent.UnloadComplete, () => {
    Object.assign(sandbox.sceneParams.worldSize, viewer.World.worldSize)
    Object.assign(sandbox.sceneParams.worldOrigin, viewer.World.worldOrigin)
    sandbox.refresh()
  })
  viewer.on(ViewerEvent.UnloadAllComplete, () => {
    Object.assign(sandbox.sceneParams.worldSize, viewer.World.worldSize)
    Object.assign(sandbox.sceneParams.worldOrigin, viewer.World.worldOrigin)
    sandbox.refresh()
  })

  sandbox.makeGenericUI()
  sandbox.makeSceneUI()
  sandbox.makeFilteringUI()
  sandbox.makeBatchesUI()
  sandbox.makeDiffUI()
  sandbox.makeMeasurementsUI()

  await sandbox.loadUrl(stream)
}

// eslint-disable-next-line @typescript-eslint/no-unused-vars
const getStream = () => {
  return (
    // prettier-ignore
    // 'https://speckle.xyz/streams/da9e320dad/commits/5388ef24b8?c=%5B-7.66134,10.82932,6.41935,-0.07739,-13.88552,1.8697,0,1%5D'
    // Revit sample house (good for bim-like stuff with many display meshes)
    // 'https://speckle.xyz/streams/da9e320dad/commits/5388ef24b8'
    // 'https://latest.speckle.dev/streams/c1faab5c62/commits/6c6e43e5f3'
    // 'https://latest.speckle.dev/streams/58b5648c4d/commits/60371ecb2d'
    // 'Super' heavy revit shit
    // 'https://speckle.xyz/streams/e6f9156405/commits/0694d53bb5'
    // IFC building (good for a tree based structure)
    // 'https://latest.speckle.dev/streams/92b620fb17/commits/2ebd336223'
    // IFC story, a subtree of the above
    // 'https://latest.speckle.dev/streams/92b620fb17/objects/8247bbc53865b0e0cb5ee4e252e66216'
    // Small scale lines
    // 'https://speckle.xyz/streams/638d3b1f83/commits/6025e2b546?c=%5B2.18058,-0.20814,9.67642,3.85491,5.05364,0,0,1%5D'
    // 'https://latest.speckle.dev/streams/3ed8357f29/commits/d10f2af1ce'
    // 'https://latest.speckle.dev/streams/444bfbd6e4/commits/e22f696b08'
    // 'https://latest.speckle.dev/streams/92b620fb17/commits/af6098915b?c=%5B0.02144,-0.0377,0.05554,0.00566,0.00236,0,0,1%5D'
    // AutoCAD OLD
    // 'https://latest.speckle.dev/streams/3ed8357f29/commits/d10f2af1ce'
    // AutoCAD NEW
    // 'https://latest.speckle.dev/streams/3ed8357f29/commits/46905429f6'
    //Blizzard world
    // 'https://latest.speckle.dev/streams/0c6ad366c4/commits/aa1c393aec'
    //Car
    // 'https://latest.speckle.dev/streams/17d2e25a97/commits/6b6cf3d43e'
    // Jonathon's
    // 'https://latest.speckle.dev/streams/501258ee5f/commits/f885570011'
    // Alex's cube
    // 'https://latest.speckle.dev/streams/46e3e0e1ec/commits/a6392c19d6?c=%5B6.85874,2.9754,0.79022,0,0,0,0,1%5D'
    // Groups of groups
    // 'https://speckle.xyz/streams/1ce562e99a/commits/6fa28a5a0f'
    // Arc flowers
    // 'https://latest.speckle.dev/streams/9e6c4343ba/commits/037e382aa2'
    // Car lines
    // 'https://speckle.xyz/streams/638d3b1f83/commits/6025e2b546?c=%5B2.18058,-0.20814,9.67642,3.85491,5.05364,0,0,1%5D'
    // Arc and lines
    // ' https://speckle.xyz/streams/99abc74dd4/commits/b32fdcf171?c=%5B198440.6051,6522070.21462,19199.49584,176653.24219,6523663.5,0,0,1%5D'
    // AUTOCAD test stream
    // 'https://latest.speckle.dev/streams/3ed8357f29/commits/b49bfc73ea'
    // REVIT test stream
    // 'https://latest.speckle.dev/streams/c544db35f5/commits/7c29374369'
    // Arcs
    // 'https://latest.speckle.dev/streams/0c6ad366c4/commits/912d83412e'
    // Freezers
    // 'https://speckle.xyz/streams/f0532359ac/commits/98678e2a3d?c=%5B2455.15367,2689.87156,4366.68444,205.422,-149.41199,148.749,0,1%5D'
    //Gergo's house
    // 'https://latest.speckle.dev/streams/c1faab5c62/commits/78bdd8eb76'
    // Point cloud
    // 'https://latest.speckle.dev/streams/2d19273d31/commits/9ceb423feb'
    // 'https://latest.speckle.dev/streams/7707df6cae/commits/02bdf09092'
    // 'https://latest.speckle.dev/streams/ca0378725b/commits/fbae00db5a'
    // Luis sphere
    // 'https://speckle.xyz/streams/b85d53c3b4/commits/b47f21b707'
    // Crankshaft
    // 'https://speckle.xyz/streams/c239718aff/commits/b3a8cfb97d'
    // Building AO params
    // 'https://latest.speckle.dev/streams/0dd74866d0/commits/317e210afa'
    // Murder Cube
    // 'https://latest.speckle.dev/streams/c1faab5c62/commits/7f0c4d2fc1/'
    // Classroom
    // 'https://speckle.xyz/streams/0208ffb67b/commits/a980292728'
    // 'https://latest.speckle.dev/streams/4658eb53b9/commits/328bd99997'
    // 'https://latest.speckle.dev/streams/83e18d886f/commits/532bd6be3e'
    // 'https://latest.speckle.dev/streams/1c2b3db9fb/commits/f12861736e'
    // 'https://latest.speckle.dev/streams/1c2b3db9fb/commits/1015d417ea'
    // Jedd's views
    // 'https://latest.speckle.dev/streams/c1faab5c62/commits/e6632fe057'
    // 'https://latest.speckle.dev/streams/7d051a6449/commits/7632757a33'
    // 'https://latest.speckle.dev/streams/4658eb53b9/commits/d8ec9cccf7'
    // MEPs (whatever they are)
    // 'https://latest.speckle.dev/streams/85bc4f61c6/commits/8575fe2978'
    // Alex cubes
    // 'https://latest.speckle.dev/streams/4658eb53b9/commits/d8ec9cccf7'
    // Alex more cubes
    // 'https://latest.speckle.dev/streams/4658eb53b9/commits/31a8d5ff2b'
    // Tekla
    // 'https://latest.speckle.dev/streams/caec6d6676/commits/588c731104'
    // Purple market square
    // 'https://latest.speckle.dev/streams/4ed51ed832/commits/5a313ac116'
    // Sum building
    // 'https://latest.speckle.dev/streams/92b620fb17/commits/4ea2759162'
    // Boat
    // 'https://latest.speckle.dev/streams/92b620fb17/commits/ba5df427db'
    // 'https://latest.speckle.dev/streams/92b620fb17/commits/c9ebe49824'
    // Dim's dome
    // 'https://latest.speckle.dev/streams/92b620fb17/commits/158d4e8bec'
    // Engines 'n Shit
    // 'https://latest.speckle.dev/streams/92b620fb17/commits/80b25e6e6c'
    // Dim's tower
    // 'https://latest.speckle.dev/streams/92b620fb17/commits/7fd3ec04c0'
    //COD
    // 'https://latest.speckle.dev/streams/d3c83b47bf/commits/5f76b7ef3d?overlay=34577a1a92,571d460754,4c39b56c32,a62dd3a5da&c=%5B2046.38919,1074.97765,125.18054,2088.91862,1025.71927,94.66317,0,1%5D'
    // 'https://latest.speckle.dev/streams/4658eb53b9/commits/0feb23d263'
    // Jonathon's not loading
    // 'https://speckle.xyz/streams/ca99defd4b/commits/589b265c99'
    // Jonathon's 3070
    // 'https://speckle.xyz/streams/7ce9010d71/commits/d29e56fe75'
    // Filter issue
    // 'https://speckle.xyz/streams/f95d8deb90/commits/30f31becb6'
    // Transparent
    // 'https://latest.speckle.dev/streams/b5cc4e967c/objects/20343e0e8d469613a9d407499a6c38b1'
    // dark
    // 'https://latest.speckle.dev/streams/b5cc4e967c/commits/efdf3e2728?c=%5B-59.16128,-41.76491,-4.77376,-4.08052,-12.63558,-4.77376,0,1%5D'
    // 'https://latest.speckle.dev/streams/92b620fb17/commits/b4366a7086?filter=%7B%7D&c=%5B-31.02357,37.60008,96.58899,11.01564,7.40652,66.0411,0,1%5D)'
    // double
    // 'https://latest.speckle.dev/streams/92b620fb17/commits/b4366a7086?overlay=c009dbe144&filter=%7B%7D&c=%5B-104.70053,-98.80617,67.44669,6.53096,1.8739,38.584,0,1%5D'
    // 'https://latest.speckle.dev/streams/c43ac05d04/commits/ec724cfbeb',
    // 'https://latest.speckle.dev/streams/efd2c6a31d/commits/4b495e1901'
    // 'https://latest.speckle.dev/streams/efd2c6a31d/commits/4b495e1901'
    // tekla 2
    // 'https://speckle.xyz/streams/be4813ccd2/commits/da85000921?c=%5B-1.12295,-2.60901,6.12402,4.77979,0.555,3.63346,0,1%5D'
    // 'https://latest.speckle.dev/streams/85bc4f61c6/commits/bb7b718a1a'

    // large meshes
    // 'https://speckle.xyz/streams/48e6e33aa6/commits/2cf892f1b0'
    // large lines
    // 'https://latest.speckle.dev/streams/444bfbd6e4/commits/8f297ad0cd'
    // 'https://latest.speckle.dev/streams/c1faab5c62/commits/6b1b1195c4'
    // 'https://latest.speckle.dev/streams/c1faab5c62/commits/cef1e7527b'
    // large lines
    // 'https://latest.speckle.dev/streams/c1faab5c62/commits/49dad07ae2'
    // Instances Rhino
    // 'https://latest.speckle.dev/streams/f92e060177/commits/1fff853107'
    // Instances Revit
    // 'https://latest.speckle.dev/streams/f92e060177/commits/92858681b7'
    // 'https://latest.speckle.dev/streams/f92e060177/commits/655771674e'
    // 'https://latest.speckle.dev/streams/f92e060177/commits/00dbbf4509'
    // 'https://latest.speckle.dev/streams/f92e060177/commits/46fd255010'
    // 'https://latest.speckle.dev/streams/f92e060177/commits/038a587267'
    // 'https://latest.speckle.dev/streams/3f895e614f/commits/8a3e424997'
    // 'https://latest.speckle.dev/streams/f92e060177/commits/f51ee777d5'
    'https://latest.speckle.dev/streams/f92e060177/commits/bbd821e3a1'
    // Big curves
    // 'https://latest.speckle.dev/streams/c1faab5c62/commits/49dad07ae2'
    // 'https://speckle.xyz/streams/7ce9010d71/commits/afda4ffdf8'
    // Jonathon's lines
    // 'https://speckle.xyz/streams/7ce9010d71/commits/8cd9e7e4fc'
    // 'https://speckle.xyz/streams/7ce9010d71/objects/f46f95746975591c18b0b854dab5b570 '
    // 'https://speckle.xyz/streams/813b728084/commits/e2f5ac9775'
    // Overlayhs
    // 'https://latest.speckle.dev/streams/85b9f0b9f5/commits/cdfbf3e036?overlay=71f61af444,00fe449457,53a6692b79'
    //'Rafinery'
    // 'https://speckle.xyz/streams/b7cac6a6df/commits/2e42381302'
    // 'https://speckle.xyz/streams/7ce9010d71/commits/b8bbfd0c05?c=%5B-4.50925,11.1348,5.38124,-0.23829,0.68512,-0.09006,0,1%5D'

    // Lines with numeric filter
    // 'https://speckle.xyz/streams/16a7ca997a/commits/91d82f4ea1'

    // Type inheritence
    // 'https://speckle.xyz/streams/4063469c0b/objects/ce831723f2a3a56a30dfbca54a53c90f'
    // Sum groups
    // 'https://latest.speckle.dev/streams/58b5648c4d/commits/7e2afe5535'
    // 'https://latest.speckle.dev/streams/58b5648c4d/objects/608bc2d53de17e3fd3a6ca9ef525ca79'

    // 'https://latest.speckle.dev/streams/92b620fb17/commits/4da17d07da'
    // 'https://latest.speckle.dev/streams/92b620fb17/commits/e2db7d277b'
    // Bunch a points
    // 'https://latest.speckle.dev/streams/92b620fb17/commits/0dee6dbd98'
    // 'https://latest.speckle.dev/streams/92b620fb17/commits/f9063fe647'
    // 'https://speckle.xyz/streams/be0f962efb/objects/37639741c363a123100eda8044f2fe3f'
    // 'https://latest.speckle.dev/streams/92b620fb17/objects/a4e2fad01e69cd886ecbfedf221f5301'
    // 'https://latest.speckle.dev/streams/3f895e614f/commits/7e16d2ab71'
    // 'https://latest.speckle.dev/streams/55cc1cbf0a/commits/aa72674507'
    // 'https://latest.speckle.dev/streams/55cc1cbf0a/objects/44aa4bad23591f90484a9a63814b9dc9'
    // 'https://latest.speckle.dev/streams/55cc1cbf0a/objects/3a21694b533826cf551d4e2ff9963397'
    // 'https://latest.speckle.dev/streams/55cc1cbf0a/commits/a7f74b6524'
    // 'https://latest.speckle.dev/streams/c1faab5c62/objects/d3466547df9df86397eb4dff7ac9713f'
    // 'https://latest.speckle.dev/streams/c1faab5c62/commits/140c443886'
    // 'https://latest.speckle.dev/streams/e258b0e8db/commits/108971810d'
    // 'https://latest.speckle.dev/streams/e258b0e8db/objects/3fcd63d80cf791c3f554a795846e62f6'
    // 'https://latest.speckle.dev/streams/55cc1cbf0a/objects/d7ae178fb6a7b1f599a177486e14f9a6'
    // 'https://latest.speckle.dev/streams/e258b0e8db/objects/3fcd63d80cf791c3f554a795846e62f6'
    // 'https://latest.speckle.dev/streams/92b620fb17/commits/6adbcfa8dc'
    // 'https://latest.speckle.dev/streams/b68abcbf2e/commits/4e94ecad62'
    // Big ass mafa'
    // 'https://speckle.xyz/streams/88307505eb/objects/a232d760059046b81ff97e6c4530c985'
    // Airport
    // 'https://latest.speckle.dev/streams/92b620fb17/commits/dfb9ca025d'
    // 'Blocks with elements
    // 'https://latest.speckle.dev/streams/e258b0e8db/commits/00e165cc1c'
    // 'https://latest.speckle.dev/streams/e258b0e8db/commits/e48cf53add'
    // 'https://latest.speckle.dev/streams/e258b0e8db/commits/c19577c7d6?c=%5B15.88776,-8.2182,12.17095,18.64059,1.48552,0.6025,0,1%5D'
    // 'https://speckle.xyz/streams/46caea9b53/commits/71938adcd1'
    // 'https://speckle.xyz/streams/2f9f2f3021/commits/75bd13f513'
    // 'https://speckle.xyz/streams/0a2f096caf/commits/eee0e4436f?overlay=72828bce0d&c=%5B14.04465,-332.88372,258.40392,53.09575,31.13694,126.39999,0,1%5D&filter=%7B%22propertyInfoKey%22%3A%22level.name%22%7D'
    // 'Bilal's tests
    // 'https://latest.speckle.dev/streams/97750296c2/commits/5386a0af02' // 700k+ objects 30kk tris
    // 'https://latest.speckle.dev/streams/97750296c2/commits/48f0567a88' // 1015849 objects
    // 'https://latest.speckle.dev/streams/97750296c2/commits/aec0841f7e' // 11k objects
    // 'https://latest.speckle.dev/streams/97750296c2/commits/96ffc3c786' // 92209 objects
    // 'https://latest.speckle.dev/streams/97750296c2/commits/92115d3789' // 390974 objects 19kk tris
    // 'https://latest.speckle.dev/streams/97750296c2/commits/a3c8388d89' // 145593 objects 100kk tris o_0
    // 'https://latest.speckle.dev/streams/97750296c2/commits/2584ad524d' // 22888 objects
    // 'https://latest.speckle.dev/streams/97750296c2/commits/2bb21d31d6' // 619129 objects
    // 'https://latest.speckle.dev/streams/97750296c2/commits/7cfb96a6b0' // 84452 objects
    // 'https://latest.speckle.dev/streams/97750296c2/commits/92a7c35b8b' // 121395 objects
    // 'https://latest.speckle.dev/streams/97750296c2/commits/2f5803a19e' // 47696 objects

    // Alex facade
    // 'https://latest.speckle.dev/streams/0cf9e393c4/commits/f4e11a8b01'
    // 'https://latest.speckle.dev/streams/0cf9e393c4/commits/3c5cb3f539'
    // 'https://latest.speckle.dev/streams/0cf9e393c4/commits/13729601f3'

    // Weird IFC
    'https://speckle.xyz/streams/25d8a162af/commits/6c842a713c'
    // 'https://speckle.xyz/streams/25d8a162af/commits/6c842a713c'
    // 'https://speckle.xyz/streams/76e3acde68/commits/0ea3d47e6c'
    // Point cloud
    // 'https://speckle.xyz/streams/b920636274/commits/8df6496749'
    // 'https://multiconsult.speckle.xyz/streams/9721fe797c/objects/ff5d939a8c26bde092152d5b4a0c945d'
    // 'https://speckle.xyz/streams/87a2be92c7/objects/803c3c413b133ee9a6631160ccb194c9'
    // 'https://latest.speckle.dev/streams/1422d91a81/commits/480d88ba68'
    // 'https://latest.speckle.dev/streams/92b620fb17/commits/14085847b0'
<<<<<<< HEAD
    // 'https://latest.speckle.dev/streams/e258b0e8db/commits/eb6ad592f1'
    // 'https://latest.speckle.dev/streams/c1faab5c62/commits/8c9d3eefa2'
    // 'https://latest.speckle.dev/streams/c1faab5c62/commits/7589880b8e'
    // 'https://latest.speckle.dev/streams/c1faab5c62/commits/d721ab8df4'
    // Big ass tower
    // 'https://latest.speckle.dev/streams/0cf9e393c4/commits/cef3f40be2'
    // 'https://latest.speckle.dev/streams/0cf9e393c4/commits/f4e11a8b01'
=======
>>>>>>> 0b96753f
  )
}

const container0 = document.querySelector<HTMLElement>('#renderer')
if (!container0) {
  throw new Error("Couldn't find app container!")
}

createViewer('#renderer', getStream())<|MERGE_RESOLUTION|>--- conflicted
+++ resolved
@@ -18,15 +18,9 @@
   MeasurementsExtension,
   ExplodeExtension,
   DiffExtension,
-  FilteringExtension,
-  SpeckleType
+  FilteringExtension
 } from '@speckle/viewer'
-<<<<<<< HEAD
-import { TreeNode } from '@speckle/viewer'
-=======
-import { bindFoldable } from '@tweakpane/core'
 import { BoxSelection } from './BoxSelection'
->>>>>>> 0b96753f
 
 const createViewer = async (containerName: string, stream: string) => {
   const container = document.querySelector<HTMLElement>(containerName)
@@ -335,7 +329,7 @@
     // 'https://latest.speckle.dev/streams/0cf9e393c4/commits/13729601f3'
 
     // Weird IFC
-    'https://speckle.xyz/streams/25d8a162af/commits/6c842a713c'
+    // 'https://speckle.xyz/streams/25d8a162af/commits/6c842a713c'
     // 'https://speckle.xyz/streams/25d8a162af/commits/6c842a713c'
     // 'https://speckle.xyz/streams/76e3acde68/commits/0ea3d47e6c'
     // Point cloud
@@ -344,7 +338,6 @@
     // 'https://speckle.xyz/streams/87a2be92c7/objects/803c3c413b133ee9a6631160ccb194c9'
     // 'https://latest.speckle.dev/streams/1422d91a81/commits/480d88ba68'
     // 'https://latest.speckle.dev/streams/92b620fb17/commits/14085847b0'
-<<<<<<< HEAD
     // 'https://latest.speckle.dev/streams/e258b0e8db/commits/eb6ad592f1'
     // 'https://latest.speckle.dev/streams/c1faab5c62/commits/8c9d3eefa2'
     // 'https://latest.speckle.dev/streams/c1faab5c62/commits/7589880b8e'
@@ -352,8 +345,6 @@
     // Big ass tower
     // 'https://latest.speckle.dev/streams/0cf9e393c4/commits/cef3f40be2'
     // 'https://latest.speckle.dev/streams/0cf9e393c4/commits/f4e11a8b01'
-=======
->>>>>>> 0b96753f
   )
 }
 
