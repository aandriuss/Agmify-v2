/* eslint-disable @typescript-eslint/ban-ts-comment */
/* eslint-disable @typescript-eslint/no-unused-vars */
import {
  DefaultViewerParams,
  SelectionEvent,
  ViewerEvent,
  DebugViewer,
  Viewer
} from '@speckle/viewer'

import './style.css'
import Sandbox from './Sandbox'
import {
  SelectionExtension,
  CameraController,
  SectionTool,
  SectionOutlines,
  MeasurementsExtension,
  ExplodeExtension,
  DiffExtension,
  FilteringExtension
} from '@speckle/viewer'

const createViewer = async (containerName: string, stream: string) => {
  const container = document.querySelector<HTMLElement>(containerName)

  const controlsContainer = document.querySelector<HTMLElement>(
    `${containerName}-controls`
  )
  if (!container) {
    throw new Error("Couldn't find #app container!")
  }
  if (!controlsContainer) {
    throw new Error("Couldn't find #app controls container!")
  }

  // Viewer setup
  const params = DefaultViewerParams
  params.showStats = true
  params.verbose = true

  const multiSelectList: SelectionEvent[] = []
  const viewer: Viewer = new DebugViewer(container, params)
  await viewer.init()

  const cameraController = viewer.createExtension(CameraController)
  const selection = viewer.createExtension(SelectionExtension)
  const sections = viewer.createExtension(SectionTool)
  const sectionOutlines = viewer.createExtension(SectionOutlines)
  const measurements = viewer.createExtension(MeasurementsExtension)
  const filtering = viewer.createExtension(FilteringExtension)
  const explode = viewer.createExtension(ExplodeExtension)
  const diff = viewer.createExtension(DiffExtension)
  // const rotateCamera = viewer.createExtension(RotateCamera)
  cameraController // use it
  selection // use it
  sections // use it
  sectionOutlines // use it
  measurements // use it
  filtering // use it
  explode // use it
  diff // use it
  // rotateCamera // use it

  const sandbox = new Sandbox(controlsContainer, viewer as DebugViewer, multiSelectList)

  window.addEventListener('load', () => {
    viewer.resize()
  })

  viewer.on(
    ViewerEvent.LoadProgress,
    (a: { progress: number; id: string; url: string }) => {
      if (a.progress >= 1) {
        viewer.resize()
      }
    }
  )

  viewer.on(ViewerEvent.LoadComplete, () => {
    console.warn(viewer.getRenderer().renderingStats)
    Object.assign(sandbox.sceneParams.worldSize, viewer.World.worldSize)
    Object.assign(sandbox.sceneParams.worldOrigin, viewer.World.worldOrigin)
    const categories = {}
    //@ts-ignore
    viewer.getWorldTree().walkAsync((node) => {
      //@ts-ignore
      if (!categories[node.model.raw.speckle_type]) {
        //@ts-ignore
        categories[node.model.raw.speckle_type] = 0
      }
      //@ts-ignore
      categories[node.model.raw.speckle_type]++
      return true
    })
    console.log(categories)
    sandbox.refresh()
  })

  viewer.on(ViewerEvent.UnloadComplete, () => {
    Object.assign(sandbox.sceneParams.worldSize, viewer.World.worldSize)
    Object.assign(sandbox.sceneParams.worldOrigin, viewer.World.worldOrigin)
    sandbox.refresh()
  })
  viewer.on(ViewerEvent.UnloadAllComplete, () => {
    Object.assign(sandbox.sceneParams.worldSize, viewer.World.worldSize)
    Object.assign(sandbox.sceneParams.worldOrigin, viewer.World.worldOrigin)
    sandbox.refresh()
  })

  sandbox.makeGenericUI()
  sandbox.makeSceneUI()
  sandbox.makeFilteringUI()
  sandbox.makeBatchesUI()
  sandbox.makeDiffUI()
  sandbox.makeMeasurementsUI()

  await sandbox.loadUrl(stream)
}

// eslint-disable-next-line @typescript-eslint/no-unused-vars
const getStream = () => {
  return (
    // prettier-ignore
    // 'https://speckle.xyz/streams/da9e320dad/commits/5388ef24b8?c=%5B-7.66134,10.82932,6.41935,-0.07739,-13.88552,1.8697,0,1%5D'
    // Revit sample house (good for bim-like stuff with many display meshes)
    'https://speckle.xyz/streams/da9e320dad/commits/5388ef24b8'
    // 'https://latest.speckle.dev/streams/c1faab5c62/commits/6c6e43e5f3'
    // 'https://latest.speckle.dev/streams/58b5648c4d/commits/60371ecb2d'
    // 'Super' heavy revit shit
    // 'https://speckle.xyz/streams/e6f9156405/commits/0694d53bb5'
    // IFC building (good for a tree based structure)
    // 'https://latest.speckle.dev/streams/92b620fb17/commits/2ebd336223'
    // IFC story, a subtree of the above
    // 'https://latest.speckle.dev/streams/92b620fb17/objects/8247bbc53865b0e0cb5ee4e252e66216'
    // Small scale lines
    // 'https://speckle.xyz/streams/638d3b1f83/commits/6025e2b546?c=%5B2.18058,-0.20814,9.67642,3.85491,5.05364,0,0,1%5D'
    // 'https://latest.speckle.dev/streams/3ed8357f29/commits/d10f2af1ce'
    // 'https://latest.speckle.dev/streams/444bfbd6e4/commits/e22f696b08'
    // 'https://latest.speckle.dev/streams/92b620fb17/commits/af6098915b?c=%5B0.02144,-0.0377,0.05554,0.00566,0.00236,0,0,1%5D'
    // AutoCAD OLD
    // 'https://latest.speckle.dev/streams/3ed8357f29/commits/d10f2af1ce'
    // AutoCAD NEW
    // 'https://latest.speckle.dev/streams/3ed8357f29/commits/46905429f6'
    //Blizzard world
    // 'https://latest.speckle.dev/streams/0c6ad366c4/commits/aa1c393aec'
    //Car
    // 'https://latest.speckle.dev/streams/17d2e25a97/commits/6b6cf3d43e'
    // Jonathon's
    // 'https://latest.speckle.dev/streams/501258ee5f/commits/f885570011'
    // Alex's cube
    // 'https://latest.speckle.dev/streams/46e3e0e1ec/commits/a6392c19d6?c=%5B6.85874,2.9754,0.79022,0,0,0,0,1%5D'
    // Groups of groups
    // 'https://speckle.xyz/streams/1ce562e99a/commits/6fa28a5a0f'
    // Arc flowers
    // 'https://latest.speckle.dev/streams/9e6c4343ba/commits/037e382aa2'
    // Car lines
    // 'https://speckle.xyz/streams/638d3b1f83/commits/6025e2b546?c=%5B2.18058,-0.20814,9.67642,3.85491,5.05364,0,0,1%5D'
    // Arc and lines
    // ' https://speckle.xyz/streams/99abc74dd4/commits/b32fdcf171?c=%5B198440.6051,6522070.21462,19199.49584,176653.24219,6523663.5,0,0,1%5D'
    // AUTOCAD test stream
    // 'https://latest.speckle.dev/streams/3ed8357f29/commits/b49bfc73ea'
    // REVIT test stream
    // 'https://latest.speckle.dev/streams/c544db35f5/commits/7c29374369'
    // Arcs
    // 'https://latest.speckle.dev/streams/0c6ad366c4/commits/912d83412e'
    // Freezers
    // 'https://speckle.xyz/streams/f0532359ac/commits/98678e2a3d?c=%5B2455.15367,2689.87156,4366.68444,205.422,-149.41199,148.749,0,1%5D'
    //Gergo's house
    // 'https://latest.speckle.dev/streams/c1faab5c62/commits/78bdd8eb76'
    // Point cloud
    // 'https://latest.speckle.dev/streams/2d19273d31/commits/9ceb423feb'
    // 'https://latest.speckle.dev/streams/7707df6cae/commits/02bdf09092'
    // 'https://latest.speckle.dev/streams/ca0378725b/commits/fbae00db5a'
    // Luis sphere
    // 'https://speckle.xyz/streams/b85d53c3b4/commits/b47f21b707'
    // Crankshaft
    // 'https://speckle.xyz/streams/c239718aff/commits/b3a8cfb97d'
    // Building AO params
    // 'https://latest.speckle.dev/streams/0dd74866d0/commits/317e210afa'
    // Murder Cube
    // 'https://latest.speckle.dev/streams/c1faab5c62/commits/7f0c4d2fc1/'
    // Classroom
    // 'https://speckle.xyz/streams/0208ffb67b/commits/a980292728'
    // 'https://latest.speckle.dev/streams/4658eb53b9/commits/328bd99997'
    // 'https://latest.speckle.dev/streams/83e18d886f/commits/532bd6be3e'
    // 'https://latest.speckle.dev/streams/1c2b3db9fb/commits/f12861736e'
    // 'https://latest.speckle.dev/streams/1c2b3db9fb/commits/1015d417ea'
    // Jedd's views
    // 'https://latest.speckle.dev/streams/c1faab5c62/commits/e6632fe057'
    // 'https://latest.speckle.dev/streams/7d051a6449/commits/7632757a33'
    // 'https://latest.speckle.dev/streams/4658eb53b9/commits/d8ec9cccf7'
    // MEPs (whatever they are)
    // 'https://latest.speckle.dev/streams/85bc4f61c6/commits/8575fe2978'
    // Alex cubes
    // 'https://latest.speckle.dev/streams/4658eb53b9/commits/d8ec9cccf7'
    // Alex more cubes
    // 'https://latest.speckle.dev/streams/4658eb53b9/commits/31a8d5ff2b'
    // Tekla
    // 'https://latest.speckle.dev/streams/caec6d6676/commits/588c731104'
    // Purple market square
    // 'https://latest.speckle.dev/streams/4ed51ed832/commits/5a313ac116'
    // Sum building
    // 'https://latest.speckle.dev/streams/92b620fb17/commits/4ea2759162'
    // Boat
    // 'https://latest.speckle.dev/streams/92b620fb17/commits/ba5df427db'
    // 'https://latest.speckle.dev/streams/92b620fb17/commits/c9ebe49824'
    // Dim's dome
    // 'https://latest.speckle.dev/streams/92b620fb17/commits/158d4e8bec'
    // Engines 'n Shit
    // 'https://latest.speckle.dev/streams/92b620fb17/commits/80b25e6e6c'
    // Dim's tower
    // 'https://latest.speckle.dev/streams/92b620fb17/commits/7fd3ec04c0'
    //COD
    // 'https://latest.speckle.dev/streams/d3c83b47bf/commits/5f76b7ef3d?overlay=34577a1a92,571d460754,4c39b56c32,a62dd3a5da&c=%5B2046.38919,1074.97765,125.18054,2088.91862,1025.71927,94.66317,0,1%5D'
    // 'https://latest.speckle.dev/streams/4658eb53b9/commits/0feb23d263'
    // Jonathon's not loading
    // 'https://speckle.xyz/streams/ca99defd4b/commits/589b265c99'
    // Jonathon's 3070
    // 'https://speckle.xyz/streams/7ce9010d71/commits/d29e56fe75'
    // Filter issue
    // 'https://speckle.xyz/streams/f95d8deb90/commits/30f31becb6'
    // Transparent
    // 'https://latest.speckle.dev/streams/b5cc4e967c/objects/20343e0e8d469613a9d407499a6c38b1'
    // dark
    // 'https://latest.speckle.dev/streams/b5cc4e967c/commits/efdf3e2728?c=%5B-59.16128,-41.76491,-4.77376,-4.08052,-12.63558,-4.77376,0,1%5D'
    // 'https://latest.speckle.dev/streams/92b620fb17/commits/b4366a7086?filter=%7B%7D&c=%5B-31.02357,37.60008,96.58899,11.01564,7.40652,66.0411,0,1%5D)'
    // double
    // 'https://latest.speckle.dev/streams/92b620fb17/commits/b4366a7086?overlay=c009dbe144&filter=%7B%7D&c=%5B-104.70053,-98.80617,67.44669,6.53096,1.8739,38.584,0,1%5D'
    // 'https://latest.speckle.dev/streams/c43ac05d04/commits/ec724cfbeb',
    // 'https://latest.speckle.dev/streams/efd2c6a31d/commits/4b495e1901'
    // 'https://latest.speckle.dev/streams/efd2c6a31d/commits/4b495e1901'
    // tekla 2
    // 'https://speckle.xyz/streams/be4813ccd2/commits/da85000921?c=%5B-1.12295,-2.60901,6.12402,4.77979,0.555,3.63346,0,1%5D'
    // 'https://latest.speckle.dev/streams/85bc4f61c6/commits/bb7b718a1a'

    // large meshes
    // 'https://speckle.xyz/streams/48e6e33aa6/commits/2cf892f1b0'
    // large lines
    // 'https://latest.speckle.dev/streams/444bfbd6e4/commits/8f297ad0cd'
    // 'https://latest.speckle.dev/streams/c1faab5c62/commits/6b1b1195c4'
    // 'https://latest.speckle.dev/streams/c1faab5c62/commits/cef1e7527b'
    // large lines
    // 'https://latest.speckle.dev/streams/c1faab5c62/commits/49dad07ae2'
    // Instances Rhino
    // 'https://latest.speckle.dev/streams/f92e060177/commits/1fff853107'
    // Instances Revit
    // 'https://latest.speckle.dev/streams/f92e060177/commits/92858681b7'
    // 'https://latest.speckle.dev/streams/f92e060177/commits/655771674e'
    // 'https://latest.speckle.dev/streams/f92e060177/commits/00dbbf4509'
    // 'https://latest.speckle.dev/streams/f92e060177/commits/46fd255010'
    // 'https://latest.speckle.dev/streams/f92e060177/commits/038a587267'
    // 'https://latest.speckle.dev/streams/3f895e614f/commits/8a3e424997'
    // Big curves
    // 'https://latest.speckle.dev/streams/c1faab5c62/commits/49dad07ae2'
    // 'https://speckle.xyz/streams/7ce9010d71/commits/afda4ffdf8'
    // Jonathon's lines
    // 'https://speckle.xyz/streams/7ce9010d71/commits/8cd9e7e4fc'
    // 'https://speckle.xyz/streams/7ce9010d71/objects/f46f95746975591c18b0b854dab5b570 '
    // 'https://speckle.xyz/streams/813b728084/commits/e2f5ac9775'
    // Overlayhs
    // 'https://latest.speckle.dev/streams/85b9f0b9f5/commits/cdfbf3e036?overlay=71f61af444,00fe449457,53a6692b79'
    //'Rafinery'
    // 'https://speckle.xyz/streams/b7cac6a6df/commits/2e42381302'
    // 'https://speckle.xyz/streams/7ce9010d71/commits/b8bbfd0c05?c=%5B-4.50925,11.1348,5.38124,-0.23829,0.68512,-0.09006,0,1%5D'

    // Lines with numeric filter
    // 'https://speckle.xyz/streams/16a7ca997a/commits/91d82f4ea1'

    // Type inheritence
    // 'https://speckle.xyz/streams/4063469c0b/objects/ce831723f2a3a56a30dfbca54a53c90f'
    // Sum groups
    // 'https://latest.speckle.dev/streams/58b5648c4d/commits/7e2afe5535'
    // 'https://latest.speckle.dev/streams/58b5648c4d/objects/608bc2d53de17e3fd3a6ca9ef525ca79'

    // 'https://latest.speckle.dev/streams/92b620fb17/commits/4da17d07da'
    // 'https://latest.speckle.dev/streams/92b620fb17/commits/e2db7d277b'
    // Bunch a points
    // 'https://latest.speckle.dev/streams/92b620fb17/commits/0dee6dbd98'
    // 'https://latest.speckle.dev/streams/92b620fb17/commits/f9063fe647'
    // 'https://speckle.xyz/streams/be0f962efb/objects/37639741c363a123100eda8044f2fe3f'
    // 'https://latest.speckle.dev/streams/92b620fb17/objects/a4e2fad01e69cd886ecbfedf221f5301'
    // 'https://latest.speckle.dev/streams/3f895e614f/commits/7e16d2ab71'
    // 'https://latest.speckle.dev/streams/55cc1cbf0a/commits/aa72674507'
    // 'https://latest.speckle.dev/streams/55cc1cbf0a/objects/44aa4bad23591f90484a9a63814b9dc9'
    // 'https://latest.speckle.dev/streams/55cc1cbf0a/objects/3a21694b533826cf551d4e2ff9963397'
    // 'https://latest.speckle.dev/streams/55cc1cbf0a/commits/a7f74b6524'
    // 'https://latest.speckle.dev/streams/c1faab5c62/objects/d3466547df9df86397eb4dff7ac9713f'
    // 'https://latest.speckle.dev/streams/c1faab5c62/commits/140c443886'
    // 'https://latest.speckle.dev/streams/e258b0e8db/commits/108971810d'
    // 'https://latest.speckle.dev/streams/e258b0e8db/objects/3fcd63d80cf791c3f554a795846e62f6'
    // 'https://latest.speckle.dev/streams/55cc1cbf0a/objects/d7ae178fb6a7b1f599a177486e14f9a6'
    // 'https://latest.speckle.dev/streams/e258b0e8db/objects/3fcd63d80cf791c3f554a795846e62f6'
    // 'https://latest.speckle.dev/streams/92b620fb17/commits/6adbcfa8dc'
    // 'https://latest.speckle.dev/streams/b68abcbf2e/commits/4e94ecad62'
    // Big ass mafa'
    // 'https://speckle.xyz/streams/88307505eb/objects/a232d760059046b81ff97e6c4530c985'
    // Airport
    // 'https://latest.speckle.dev/streams/92b620fb17/commits/dfb9ca025d'
    // 'Blocks with elements
    // 'https://latest.speckle.dev/streams/e258b0e8db/commits/00e165cc1c'
    // 'https://latest.speckle.dev/streams/e258b0e8db/commits/e48cf53add'
    // 'https://latest.speckle.dev/streams/e258b0e8db/commits/c19577c7d6?c=%5B15.88776,-8.2182,12.17095,18.64059,1.48552,0.6025,0,1%5D'
    // 'https://speckle.xyz/streams/46caea9b53/commits/71938adcd1'
    // 'https://speckle.xyz/streams/2f9f2f3021/commits/75bd13f513'
    // 'https://speckle.xyz/streams/0a2f096caf/commits/eee0e4436f?overlay=72828bce0d&c=%5B14.04465,-332.88372,258.40392,53.09575,31.13694,126.39999,0,1%5D&filter=%7B%22propertyInfoKey%22%3A%22level.name%22%7D'
    // 'Bilal's tests
    // 'https://latest.speckle.dev/streams/97750296c2/commits/5386a0af02' // 700k+ objects 30kk tris
    // 'https://latest.speckle.dev/streams/97750296c2/commits/48f0567a88' // 1015849 objects
    // 'https://latest.speckle.dev/streams/97750296c2/commits/aec0841f7e' // 11k objects
    // 'https://latest.speckle.dev/streams/97750296c2/commits/96ffc3c786' // 92209 objects
    // 'https://latest.speckle.dev/streams/97750296c2/commits/92115d3789' // 390974 objects 19kk tris
    // 'https://latest.speckle.dev/streams/97750296c2/commits/a3c8388d89' // 145593 objects 100kk tris o_0
    // 'https://latest.speckle.dev/streams/97750296c2/commits/2584ad524d' // 22888 objects
    // 'https://latest.speckle.dev/streams/97750296c2/commits/2bb21d31d6' // 619129 objects
    // 'https://latest.speckle.dev/streams/97750296c2/commits/7cfb96a6b0' // 84452 objects
    // 'https://latest.speckle.dev/streams/97750296c2/commits/92a7c35b8b' // 121395 objects
    // 'https://latest.speckle.dev/streams/97750296c2/commits/2f5803a19e' // 47696 objects

    // Weird IFC
    // 'https://speckle.xyz/streams/25d8a162af/commits/6c842a713c'
    // 'https://speckle.xyz/streams/25d8a162af/commits/6c842a713c'
    // 'https://speckle.xyz/streams/76e3acde68/commits/0ea3d47e6c'
<<<<<<< HEAD
=======
    // Point cloud
    'https://speckle.xyz/streams/b920636274/commits/8df6496749'
>>>>>>> 7aeeb987
  )
}

const container0 = document.querySelector<HTMLElement>('#renderer')
if (!container0) {
  throw new Error("Couldn't find app container!")
}

createViewer('#renderer', getStream())<|MERGE_RESOLUTION|>--- conflicted
+++ resolved
@@ -321,11 +321,8 @@
     // 'https://speckle.xyz/streams/25d8a162af/commits/6c842a713c'
     // 'https://speckle.xyz/streams/25d8a162af/commits/6c842a713c'
     // 'https://speckle.xyz/streams/76e3acde68/commits/0ea3d47e6c'
-<<<<<<< HEAD
-=======
     // Point cloud
-    'https://speckle.xyz/streams/b920636274/commits/8df6496749'
->>>>>>> 7aeeb987
+    // 'https://speckle.xyz/streams/b920636274/commits/8df6496749'
   )
 }
 
